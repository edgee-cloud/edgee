--- conflicted
+++ resolved
@@ -88,7 +88,6 @@
     .await
 }
 
-<<<<<<< HEAD
 pub async fn get_auth_request(
     context: &ComponentsContext,
     component: &DataCollectionComponents,
@@ -177,9 +176,7 @@
     Ok(Some(future))
 }
 
-=======
 #[allow(clippy::too_many_arguments)]
->>>>>>> 39773662
 pub async fn send_events(
     component_ctx: &ComponentsContext,
     events: &mut [Event],
