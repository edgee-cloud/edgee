use edgee_components_runtime::config::{ComponentsConfiguration, DataCollectionComponents};
use edgee_components_runtime::context::ComponentsContext;
use std::collections::HashMap;

use edgee_components_runtime::data_collection::payload::{Event, EventType};

#[derive(Debug, clap::Parser)]
pub struct Options {
    /// Comma-separated key=value pairs for settings
    #[arg(long="settings", value_parser = parse_settings)]
    pub settings: Option<HashMap<String, String>>,

    /// The event type you want to test (valid values: page, track, or user)
    #[arg(long = "event-type", value_parser = ["page", "track", "user"])]
    pub event_type: Option<String>,

    /// Whether to log the full input event in stdout or not (false by default)
    #[arg(long = "display-input", default_value = "false")]
    pub display_input: bool,
}

fn parse_settings(settings_str: &str) -> Result<HashMap<String, String>, String> {
    let mut settings_map = HashMap::new();

    for setting in settings_str.split(',') {
        let parts: Vec<&str> = setting.split('=').collect();
        if parts.len() == 2 {
            settings_map.insert(parts[0].to_string(), parts[1].to_string());
        } else {
            return Err(format!("Invalid setting: {}\nPlease use a comma-separated list of settings such as `-s 'key1=value,key2=value2'`", setting));
        }
    }

    Ok(settings_map)
}

async fn test_data_collection_component(opts: Options) -> anyhow::Result<()> {
    use crate::components::manifest;
    use crate::components::manifest::Manifest;

    let manifest_path =
        manifest::find_manifest_path().ok_or_else(|| anyhow::anyhow!("Manifest not found"))?;

    let manifest = Manifest::load(&manifest_path)?;
    let component_path = manifest
        .package
        .build
        .output_path
        .into_os_string()
        .into_string()
        .map_err(|_| anyhow::anyhow!("Invalid path"))?;

    if !std::path::Path::new(&component_path).exists() {
        return Err(anyhow::anyhow!("Output path not found in manifest file.",));
    }

    let config = ComponentsConfiguration {
        data_collection: vec![DataCollectionComponents {
            id: component_path.to_string(),
            file: component_path.to_string(),
            ..Default::default()
        }],
        ..Default::default()
    };

    let context = ComponentsContext::new(&config)
        .map_err(|_e| anyhow::anyhow!("Something went wrong when trying to load the Wasm file. Please re-build and try again."))?;

    let mut store = context.empty_store();

    let instance = context
        .get_data_collection_instance(&component_path, &mut store)
        .await?;
    let component = instance.edgee_protocols_data_collection();

    // events generated with demo.edgee.app
    let page_event_json = r#"[{"uuid":"37009b9b-a572-4615-87c1-09e257331ecb","timestamp":"2025-02-03T15:46:39.283317613Z","type":"page","data":{"keywords":["demo","tag manager"],"title":"Page with Edgee components","url":"https://demo.edgee.app/analytics-with-edgee.html","path":"/analytics-with-edgee.html","referrer":"https://demo.edgee.dev/analytics-with-js.html"},"context":{"page":{"keywords":["demo","tag manager"],"title":"Page with Edgee components","url":"https://demo.edgee.app/analytics-with-edgee.html","path":"/analytics-with-edgee.html","referrer":"https://demo.edgee.dev/analytics-with-js.html"},"user":{"edgee_id":"6bb171d5-2284-41ee-9889-91af03b71dc5"},"client":{"ip":"127.0.0.1","locale":"en-us","accept_language":"en-US,en;q=0.9","timezone":"Europe/Paris","user_agent":"Mozilla/5.0 (X11; Linux x86_64)AppleWebKit/537.36 (KHTML, like Gecko) Chrome/132.0.0.0 Safari/537.36","user_agent_version_list":"Not A(Brand;8|Chromium;132","user_agent_mobile":"0","os_name":"Linux","user_agent_architecture":"x86","user_agent_bitness":"64","user_agent_full_version_list":"Not A(Brand;8.0.0.0|Chromium;132.0.6834.159","user_agent_model":"","os_version":"6.12.11","screen_width":1920,"screen_height":1280,"screen_density":1.5},"session":{"session_id":"1738597536","session_count":1,"session_start":false,"first_seen":"2025-02-03T15:45:36.569004889Z","last_seen":"2025-02-03T15:46:39.278740029Z"}},"from":"edge"}]"#;
    let track_event_json = r#" [{"uuid":"4cffe10b-b5fd-429e-96d2-471f0575005f","timestamp":"2025-02-03T16:06:32.809486270Z","type":"track","data":{"name":"button_click","properties":{"registered":false,"size":10,"color":"blue","category":"shoes","label":"Blue Sneakers"}},"context":{"page":{"keywords":["demo","tag manager"],"title":"Page with Edgee components","url":"https://demo.edgee.app/analytics-with-edgee.html","path":"/analytics-with-edgee.html","referrer":"https://demo.edgee.dev/"},"user":{"user_id":"123456","anonymous_id":"anon-123","edgee_id":"69659401-40cf-4ac8-8ffc-630a10fe06dc","properties":{"verified":true,"age":42,"email":"me@example.com","name":"John Doe"}},"client":{"ip":"127.0.0.1","locale":"en-us","accept_language":"en-US,en;q=0.5","timezone":"Europe/Paris","user_agent":"Mozilla/5.0 (X11; Linux x86_64; rv:134.0) Gecko/20100101 Firefox/134.0","screen_width":1440,"screen_height":960,"screen_density":2.0},"session":{"session_id":"1738598699","session_count":7,"session_start":false,"first_seen":"2024-12-12T16:30:03.693248190Z","last_seen":"2025-02-03T16:06:32.808844970Z"}},"from":"client","consent":"granted"}]"#;
    let user_event_json = r#"[{"uuid":"eb0f001a-cd2b-42c4-9c71-7b1c2bcda445","timestamp":"2025-02-03T16:07:04.878715197Z","type":"user","data":{"user_id":"123456","anonymous_id":"anon-123","edgee_id":"69659401-40cf-4ac8-8ffc-630a10fe06dc","properties":{"age":42,"verified":true,"name":"John Doe","email":"me@example.com"}},"context":{"page":{"keywords":["demo","tag manager"],"title":"Page with Edgee components","url":"https://demo.edgee.app/analytics-with-edgee.html","path":"/analytics-with-edgee.html","referrer":"https://demo.edgee.dev/"},"user":{"user_id":"123456","anonymous_id":"anon-123","edgee_id":"69659401-40cf-4ac8-8ffc-630a10fe06dc","properties":{"email":"me@example.com","age":42,"name":"John Doe","verified":true}},"client":{"ip":"127.0.0.1","locale":"en-us","accept_language":"en-US,en;q=0.5","timezone":"Europe/Paris","user_agent":"Mozilla/5.0 (X11; Linux x86_64; rv:134.0) Gecko/20100101 Firefox/134.0","screen_width":1440,"screen_height":960,"screen_density":2.0},"session":{"session_id":"1738598699","session_count":7,"session_start":false,"first_seen":"2024-12-12T16:30:03.693248190Z","last_seen":"2025-02-03T16:07:04.878137016Z"}},"from":"client","consent":"granted"}]"#;

    // setting management
    let mut settings_map = HashMap::new();

    // insert user provided settings
    if let Some(parsed_settings) = opts.settings {
        for (key, value) in parsed_settings {
            settings_map.insert(key, value);
        }
    }

    // check that all required settings are provided
    for (name, setting) in &manifest.package.settings {
        if setting.required && !settings_map.contains_key(name) {
            return Err(anyhow::anyhow!("missing required setting {}", name));
        }
    }

    for name in settings_map.keys() {
        if !manifest.package.settings.contains_key(name) {
            return Err(anyhow::anyhow!("unknown setting {}", name));
        }
    }

    let settings = settings_map.clone().into_iter().collect();
    // select events to run
    let mut events = vec![];
    match opts.event_type {
        None => {
            events.push(serde_json::from_str::<Vec<Event>>(page_event_json).unwrap()[0].clone());
            events.push(serde_json::from_str::<Vec<Event>>(track_event_json).unwrap()[0].clone());
            events.push(serde_json::from_str::<Vec<Event>>(user_event_json).unwrap()[0].clone());
        }
        Some(event_type) => match event_type.as_str() {
            "page" => {
                events
                    .push(serde_json::from_str::<Vec<Event>>(page_event_json).unwrap()[0].clone());
            }
            "track" => {
                events
                    .push(serde_json::from_str::<Vec<Event>>(track_event_json).unwrap()[0].clone());
            }
            "user" => {
                events
                    .push(serde_json::from_str::<Vec<Event>>(user_event_json).unwrap()[0].clone());
            }
            _ => {
                return Err(anyhow::anyhow!("Invalid event type"));
            }
        },
    }

    if opts.display_input {
        println!("Settings: {:#?}", settings_map);
    }
    for event in events {
        println!("---------------------------------------------------");
        let request = match event.event_type {
            EventType::Page => {
                println!("Calling page");
                component
                    .call_page(&mut store, &event.clone().into(), &settings)
                    .await
            }
            EventType::Track => {
                println!("Calling track");
                component
                    .call_track(&mut store, &event.clone().into(), &settings)
                    .await
            }
            EventType::User => {
                println!("Calling user");
                component
                    .call_user(&mut store, &event.clone().into(), &settings)
                    .await
            }
        };

        let request = match request {
            Ok(Ok(request)) => request,
            Err(e) => return Err(anyhow::anyhow!("Failed to call component: {}", e)),
            _ => unreachable!(),
        };

        if opts.display_input {
            println!("Input Event: {}", serde_json::to_string_pretty(&event)?);
        }

        println!("EdgeeRequest object:");
        println!("Method: {:#?}", request.method);
        println!("URL: {:#?}", request.url);
        println!("Headers: {:#?}", request.headers);
        if let Ok(pretty_json) = serde_json::from_str::<serde_json::Value>(&request.body) {
            println!("Body: {}", serde_json::to_string_pretty(&pretty_json)?);
        } else {
            println!("Body: {:#?}", request.body);
        }
    }

    Ok(())
}
pub async fn run(opts: Options) -> anyhow::Result<()> {
<<<<<<< HEAD
    use crate::components::manifest::{self, Manifest};

    let manifest_path =
        manifest::find_manifest_path().ok_or_else(|| anyhow::anyhow!("Manifest not found"))?;

    let manifest = Manifest::load(&manifest_path)?;
    let component_path = manifest
        .component
        .build
        .output_path
        .into_os_string()
        .into_string()
        .map_err(|_| anyhow::anyhow!("Invalid path"))?;

=======
>>>>>>> c233d77b
    // TODO: dont assume that it is a data collection component, add type in manifest
    test_data_collection_component(opts).await?;

    Ok(())
}<|MERGE_RESOLUTION|>--- conflicted
+++ resolved
@@ -43,7 +43,7 @@
 
     let manifest = Manifest::load(&manifest_path)?;
     let component_path = manifest
-        .package
+        .component
         .build
         .output_path
         .into_os_string()
@@ -89,14 +89,14 @@
     }
 
     // check that all required settings are provided
-    for (name, setting) in &manifest.package.settings {
+    for (name, setting) in &manifest.component.settings {
         if setting.required && !settings_map.contains_key(name) {
             return Err(anyhow::anyhow!("missing required setting {}", name));
         }
     }
 
     for name in settings_map.keys() {
-        if !manifest.package.settings.contains_key(name) {
+        if !manifest.component.settings.contains_key(name) {
             return Err(anyhow::anyhow!("unknown setting {}", name));
         }
     }
@@ -179,23 +179,6 @@
     Ok(())
 }
 pub async fn run(opts: Options) -> anyhow::Result<()> {
-<<<<<<< HEAD
-    use crate::components::manifest::{self, Manifest};
-
-    let manifest_path =
-        manifest::find_manifest_path().ok_or_else(|| anyhow::anyhow!("Manifest not found"))?;
-
-    let manifest = Manifest::load(&manifest_path)?;
-    let component_path = manifest
-        .component
-        .build
-        .output_path
-        .into_os_string()
-        .into_string()
-        .map_err(|_| anyhow::anyhow!("Invalid path"))?;
-
-=======
->>>>>>> c233d77b
     // TODO: dont assume that it is a data collection component, add type in manifest
     test_data_collection_component(opts).await?;
 
