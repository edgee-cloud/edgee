use url::Url;

use crate::components::{
    boilerplate::{CATEGORY_OPTIONS, LANGUAGE_OPTIONS, SUBCATEGORY_OPTIONS},
<<<<<<< HEAD
    manifest::{self, Build, ConfigField, Manifest, Package},
=======
    manifest::{self, Build, Component, Manifest},
>>>>>>> c223ba0b
};

#[derive(Debug, clap::Parser)]
pub struct Options {}

pub async fn run(_opts: Options) -> anyhow::Result<()> {
    use inquire::{Select, Text};
    if manifest::find_manifest_path().is_some() {
        anyhow::bail!("Manifest already exists");
    }

    let component_name = Text::new("Enter the name of the component:")
        .with_validator(inquire::required!("Component name cannot be empty"))
        .with_validator(inquire::min_length!(
            3,
            "Component name must be at least 3 characters"
        ))
        .prompt()?;

    let component_language = Select::new(
        "Select the language of the component:",
        LANGUAGE_OPTIONS.to_vec(),
    )
    .prompt()?;
    let component_category = if CATEGORY_OPTIONS.len() == 1 {
        CATEGORY_OPTIONS[0].clone() // Accès direct car on sait qu'il y a un seul élément
    } else {
        Select::new(
            "Select the category of the component:",
            CATEGORY_OPTIONS.to_vec(), // Pas besoin de `.to_vec()`, on passe une slice
        )
        .prompt()?
    };

    let component_subcategory = Select::new(
        "Select the subcategory of the component:",
        SUBCATEGORY_OPTIONS.to_vec(),
    )
    .prompt()?;

    println!(
        "Initiating component {} in {}",
        component_name, component_language.name
    );

    Manifest {
        manifest_version: manifest::MANIFEST_VERSION,
        component: Component {
            name: component_name,
            version: "0.1.0".to_string(),
            wit_world_version: "0.4.0".to_string(),
            category: *component_category.value,
            subcategory: *component_subcategory.value,
<<<<<<< HEAD
            description: Some("Description of the component".to_string()),
            documentation: Some(Url::parse("https://www.edgee.cloud/docs/introduction")?),
            repository: Some(Url::parse("https://www.github.com/edgee-cloud/edgee")?),
            config_fields: {
                let mut fields = std::collections::HashMap::new();
                fields.insert(
                    "example".to_string(),
                    ConfigField {
                        description: Some("Example config field".to_string()),
                        required: true,
                        title: "ExampleConfigField".to_string(),
                        type_: edgee_api_client::types::ConfigurationFieldType::String,
                    },
                );
                fields
            },
=======
            description: None,
            documentation: None,
            repository: None,
            settings: Default::default(),
>>>>>>> c223ba0b
            build: Build {
                command: component_language.default_build_command.to_string(),
                output_path: std::path::PathBuf::from(""),
            },
        },
    }
    .save(std::path::Path::new("./"))?;

    Ok(())
}<|MERGE_RESOLUTION|>--- conflicted
+++ resolved
@@ -2,11 +2,7 @@
 
 use crate::components::{
     boilerplate::{CATEGORY_OPTIONS, LANGUAGE_OPTIONS, SUBCATEGORY_OPTIONS},
-<<<<<<< HEAD
-    manifest::{self, Build, ConfigField, Manifest, Package},
-=======
-    manifest::{self, Build, Component, Manifest},
->>>>>>> c223ba0b
+    manifest::{self, Build, Component, Manifest, Setting},
 };
 
 #[derive(Debug, clap::Parser)]
@@ -60,16 +56,15 @@
             wit_world_version: "0.4.0".to_string(),
             category: *component_category.value,
             subcategory: *component_subcategory.value,
-<<<<<<< HEAD
             description: Some("Description of the component".to_string()),
             documentation: Some(Url::parse("https://www.edgee.cloud/docs/introduction")?),
             repository: Some(Url::parse("https://www.github.com/edgee-cloud/edgee")?),
-            config_fields: {
+            settings: {
                 let mut fields = std::collections::HashMap::new();
                 fields.insert(
                     "example".to_string(),
-                    ConfigField {
-                        description: Some("Example config field".to_string()),
+                    Setting {
+                        description: Some("Here is a\nstring".to_string()),
                         required: true,
                         title: "ExampleConfigField".to_string(),
                         type_: edgee_api_client::types::ConfigurationFieldType::String,
@@ -77,12 +72,6 @@
                 );
                 fields
             },
-=======
-            description: None,
-            documentation: None,
-            repository: None,
-            settings: Default::default(),
->>>>>>> c223ba0b
             build: Build {
                 command: component_language.default_build_command.to_string(),
                 output_path: std::path::PathBuf::from(""),
