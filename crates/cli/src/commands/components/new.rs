--- conflicted
+++ resolved
@@ -96,21 +96,15 @@
             outfile.write_all(&buffer)?;
         }
     }
-<<<<<<< HEAD
 
     println!("Updating Edgee WIT files...");
     let manifest_path = component_path.join(Manifest::FILENAME);
     let manifest = Manifest::load(&manifest_path)?;
     crate::components::wit::update(&manifest, component_path).await?;
 
-    println!(
-        "New project {} setup, check README to install the correct dependencies",
-        component_name
-=======
     tracing::info!(
         "New project {} is ready! Check README for dependencies.",
         component_name.green()
->>>>>>> 4db3ebc5
     );
     Ok(())
 }