--- conflicted
+++ resolved
@@ -9,13 +9,8 @@
 use crate::components::boilerplate::{LanguageConfig, LANGUAGE_OPTIONS};
 use crate::components::manifest::Manifest;
 
-<<<<<<< HEAD
 setup_command! {
-=======
-#[derive(Debug, clap::Parser)]
-pub struct Options {
     /// Will be used as the local folder name
->>>>>>> 8d558c26
     #[clap(long, short)]
     name: Option<String>,
 
