use colored::Colorize;
use std::io::Read;

use edgee_api_client::types as api_types;
use reqwest::get;

use crate::components::manifest::Manifest;

#[derive(Debug, clap::Parser)]
pub struct Options {
    /// The organization name used to create or update your component
    ///
    /// Defaults to the user "self" org
    pub organization: Option<String>,
}

pub async fn run(opts: Options) -> anyhow::Result<()> {
    use inquire::{Confirm, Editor, Select};

    use edgee_api_client::{auth::Credentials, ErrorExt, ResultExt};

    use crate::components::manifest;

    let creds = Credentials::load()?;
    creds.check_api_token()?;

    let Some(manifest_path) = manifest::find_manifest_path() else {
        anyhow::bail!("Edgee Manifest not found. Please run `edgee component new` and start from a template or `edgee component init` to create a new empty manifest in this folder.");
    };
    let root_dir = manifest_path.parent().expect("project root dir");
    let manifest = Manifest::load(&manifest_path)?;

    // check if the output file exists
    // if not, ask if the user wants to build it
    let output_path = &manifest.component.build.output_path;
    if !output_path.exists() {
        let confirm = Confirm::new(
            "No WASM file was found. Would you like to run `edgee components build` first?",
        )
        .with_default(true)
        .prompt()?;
        if !confirm {
            return Ok(());
        }

        super::build::do_build(&manifest, root_dir).await?;
    }

    // check if the output file is a valid Data Collection component
    match super::check::check_component(
        super::check::ComponentType::DataCollection,
        output_path.to_str().unwrap(),
    )
    .await
    {
        Ok(_) => {}
        Err(_) => {
            anyhow::bail!(format!(
                "File {} is not a valid Data Collection component. Run `edgee component check` for more information.",
                output_path.display(),
            ));
        }
    }

    if manifest.component.name.clone().len() < 3 {
        anyhow::bail!("Component name must be at least 3 characters");
    }

    let client = edgee_api_client::new().credentials(&creds).connect();

    let organization = match opts.organization {
        Some(ref organization) => client
            .get_organization()
            .id(organization)
            .send()
            .await
            .api_with_context(|| format!("Could not get organization {}", organization.green()))?
            .into_inner(),
        None => client
            .get_my_organization()
            .send()
            .await
            .api_context("Could not get user organization")?
            .into_inner(),
    };

    let component_slug = match manifest.component.slug {
        Some(ref slug) => slug.clone(),
        None => slug::slugify(&manifest.component.name),
    };

    let (do_update, component) = match client
        .get_component_by_slug()
        .org_slug(&organization.slug)
        .component_slug(&component_slug)
        .send()
        .await
    {
        Err(edgee_api_client::Error::ErrorResponse(err))
            if err.error.type_
                == edgee_api_client::types::ErrorResponseErrorType::NotFoundError =>
        {
            tracing::info!(
                "Component {} does not exist yet!",
<<<<<<< HEAD
                format!("{}/{}", organization.slug, &component_slug,).green(),
=======
                format!("{}/{}", organization.slug, &component_slug).green(),
>>>>>>> be08d947
            );
            let confirm = Confirm::new("Confirm new component creation?")
                .with_default(true)
                .prompt()?;

            if !confirm {
                return Ok(());
            }

            let public_or_private = Select::new(
                "Would you like to make this component public or private?",
                vec!["private", "public"],
            )
            .prompt()?;

            let avatar_url = if let Some(path) = &manifest.component.icon_path {
                tracing::info!("Uploading Icon... {:?}", manifest.component.icon_path);
                Some(client.upload_file(std::path::Path::new(path)).await?)
            } else {
                None
            };

            let component = client
                .create_component()
                .body(
                    api_types::ComponentCreateInput::builder()
                        .organization_id(organization.id.clone())
                        .name(&manifest.component.name)
                        .slug(component_slug.clone())
                        .description(manifest.component.description.clone())
                        .category(manifest.component.category)
                        .subcategory(manifest.component.subcategory)
                        .documentation_link(
                            manifest
                                .component
                                .documentation
                                .as_ref()
                                .map(|url| url.to_string()),
                        )
                        .repo_link(
                            manifest
                                .component
                                .repository
                                .as_ref()
                                .map(|url| url.to_string()),
                        )
                        .avatar_url(avatar_url)
                        .public(public_or_private == "public"),
                )
                .send()
                .await
                .api_context("Could not create component")?;
            tracing::info!(
                "Component {} created successfully!",
<<<<<<< HEAD
                format!("{}/{}", organization.slug, component_slug,).green(),
=======
                format!("{}/{}", organization.slug, component_slug).green(),
>>>>>>> be08d947
            );

            (false, component.into_inner())
        }
        Ok(res) => {
            tracing::info!(
                "Component {} found!",
<<<<<<< HEAD
                format!("{}/{}", organization.slug, &component_slug,).green(),
=======
                format!("{}/{}", organization.slug, &component_slug).green(),
>>>>>>> be08d947
            );
            (true, res.into_inner())
        }
        Err(err) => anyhow::bail!("Error contacting API: {}", err.into_message()),
    };

    // Check if version already exists
    if component.versions.contains_key(&manifest.component.version) {
        anyhow::bail!(
            "{} already exists in the registry.\nDid you forget to update the manifest?",
            format!(
                "{}/{}@{}",
<<<<<<< HEAD
                organization.slug, component_slug, manifest.component.version,
=======
                organization.slug, component_slug, manifest.component.version
>>>>>>> be08d947
            )
            .green(),
        );
    }

    let changelog = Editor::new("Describe the new version changelog (optional)")
        .with_help_message(
            "Type (e) to open the default editor. Use the EDITOR env variable to change it.",
        )
        .prompt_skippable()?;

    let confirm = Confirm::new(&format!(
        "Ready to push {}. Confirm?",
        format!(
            "{}/{}@{}",
            organization.slug,
            component_slug,
            manifest.component.version.clone()
        )
        .green(),
    ))
    .with_default(true)
    .prompt()?;
    if !confirm {
        return Ok(());
    }

    tracing::info!("Uploading WASM file...");
    let asset_url = client
        .upload_file(&manifest.component.build.output_path)
        .await
        .expect("Could not upload component");

    if do_update {
        let mut final_icon_url = None;

        if let Some(manifest_icon_path) = &manifest.component.icon_path {
            let manifest_avatar_hash = {
                let mut manifest_avatar_file = std::fs::File::open(manifest_icon_path)?;
                hash_reader(&mut manifest_avatar_file)?
            };
            if let Some(existing_avatar_url) = &component.avatar_url {
                let response = get(existing_avatar_url).await?;
                let existing_avatar_data = response.bytes().await?;
                let existing_avatar_hash = hash_reader(&existing_avatar_data[..])?;
                if existing_avatar_hash != manifest_avatar_hash {
                    tracing::info!("Detected icon change, uploading new icon...");
                    let new_avatar_url = client
                        .upload_file(std::path::Path::new(manifest_icon_path))
                        .await?;
                    final_icon_url = Some(new_avatar_url);
                } else {
                    tracing::info!("Icon has not changed, skipping upload...");
                }
            } else {
                let icon_url = if let Some(path) = &manifest.component.icon_path {
                    Some(client.upload_file(std::path::Path::new(path)).await?)
                } else {
                    None
                };
                final_icon_url = icon_url;
            }
        }

        client
            .update_component_by_slug()
            .org_slug(&organization.slug)
            .component_slug(&component_slug)
            .body(
                api_types::ComponentUpdateParams::builder()
                    .name(manifest.component.name.clone())
                    .description(manifest.component.description.clone())
                    .public(component.is_public)
                    .documentation_link(
                        manifest
                            .component
                            .documentation
                            .as_ref()
                            .map(|url| url.to_string()),
                    )
                    .avatar_url(final_icon_url)
                    .repo_link(
                        manifest
                            .component
                            .repository
                            .as_ref()
                            .map(|url| url.to_string()),
                    ),
            )
            .send()
            .await
            .api_context("Could not update component infos")?;
        tracing::info!(
            "Component {} updated successfully!",
<<<<<<< HEAD
            format!("{}/{}", organization.slug, component_slug,).green(),
=======
            format!("{}/{}", organization.slug, component_slug,).green()
>>>>>>> be08d947
        );
    }

    tracing::info!("Creating new version...");

    client
        .create_component_version_by_slug()
        .org_slug(&organization.slug)
        .component_slug(&component_slug)
        .body(
            api_types::ComponentVersionCreateInput::builder()
                .version(&manifest.component.version)
                .wit_world_version(&manifest.component.wit_version)
                .wasm_url(asset_url)
                .dynamic_fields(convert_manifest_config_fields(&manifest))
                .changelog(changelog),
        )
        .send()
        .await
        .api_context("Could not create version")?;

    tracing::info!(
        "{} pushed successfully!",
        format!(
            "{}/{}@{}",
<<<<<<< HEAD
            organization.slug, component_slug, manifest.component.version,
=======
            organization.slug, component_slug, manifest.component.version
>>>>>>> be08d947
        )
        .green(),
    );
    tracing::info!(
        "URL: {}",
        format!(
            "https://www.edgee.cloud/~/registry/{}/{}",
<<<<<<< HEAD
            organization.slug, component_slug,
=======
            organization.slug, component_slug
>>>>>>> be08d947
        )
        .green(),
    );

    Ok(())
}

fn convert_manifest_config_fields(manifest: &Manifest) -> Vec<api_types::ConfigurationField> {
    manifest
        .component
        .settings
        .iter()
        .map(|(name, field)| api_types::ConfigurationField {
            name: name.clone(),
            title: field.title.clone(),
            type_: field.type_,
            required: field.required,
            description: field.description.clone(),
        })
        .collect()
}

fn hash_reader<R: Read>(mut reader: R) -> anyhow::Result<String> {
    use sha2::{Digest, Sha256};

    let mut hasher = Sha256::new();
    std::io::copy(&mut reader, &mut hasher)?;
    Ok(format!("{:x}", hasher.finalize()))
}<|MERGE_RESOLUTION|>--- conflicted
+++ resolved
@@ -102,11 +102,7 @@
         {
             tracing::info!(
                 "Component {} does not exist yet!",
-<<<<<<< HEAD
-                format!("{}/{}", organization.slug, &component_slug,).green(),
-=======
                 format!("{}/{}", organization.slug, &component_slug).green(),
->>>>>>> be08d947
             );
             let confirm = Confirm::new("Confirm new component creation?")
                 .with_default(true)
@@ -161,11 +157,7 @@
                 .api_context("Could not create component")?;
             tracing::info!(
                 "Component {} created successfully!",
-<<<<<<< HEAD
-                format!("{}/{}", organization.slug, component_slug,).green(),
-=======
                 format!("{}/{}", organization.slug, component_slug).green(),
->>>>>>> be08d947
             );
 
             (false, component.into_inner())
@@ -173,11 +165,7 @@
         Ok(res) => {
             tracing::info!(
                 "Component {} found!",
-<<<<<<< HEAD
-                format!("{}/{}", organization.slug, &component_slug,).green(),
-=======
                 format!("{}/{}", organization.slug, &component_slug).green(),
->>>>>>> be08d947
             );
             (true, res.into_inner())
         }
@@ -190,11 +178,7 @@
             "{} already exists in the registry.\nDid you forget to update the manifest?",
             format!(
                 "{}/{}@{}",
-<<<<<<< HEAD
                 organization.slug, component_slug, manifest.component.version,
-=======
-                organization.slug, component_slug, manifest.component.version
->>>>>>> be08d947
             )
             .green(),
         );
@@ -289,11 +273,7 @@
             .api_context("Could not update component infos")?;
         tracing::info!(
             "Component {} updated successfully!",
-<<<<<<< HEAD
-            format!("{}/{}", organization.slug, component_slug,).green(),
-=======
-            format!("{}/{}", organization.slug, component_slug,).green()
->>>>>>> be08d947
+            format!("{}/{}", organization.slug, component_slug).green(),
         );
     }
 
@@ -319,11 +299,7 @@
         "{} pushed successfully!",
         format!(
             "{}/{}@{}",
-<<<<<<< HEAD
             organization.slug, component_slug, manifest.component.version,
-=======
-            organization.slug, component_slug, manifest.component.version
->>>>>>> be08d947
         )
         .green(),
     );
@@ -331,11 +307,7 @@
         "URL: {}",
         format!(
             "https://www.edgee.cloud/~/registry/{}/{}",
-<<<<<<< HEAD
             organization.slug, component_slug,
-=======
-            organization.slug, component_slug
->>>>>>> be08d947
         )
         .green(),
     );
