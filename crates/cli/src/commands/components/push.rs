use crate::components::manifest::Manifest;
use edgee_api_client::types as api_types;
use slug;
#[derive(Debug, clap::Parser)]
pub struct Options {
    /// The organization name used to create or update your component
    ///
    /// Defaults to the user "self" org
    pub organization: Option<String>,
}

pub async fn run(opts: Options) -> anyhow::Result<()> {
    use inquire::{Confirm, Editor, Select};

    use edgee_api_client::{auth::Credentials, ResultExt};

    use crate::components::manifest;

    let creds = Credentials::load()?;
    creds.check_api_token()?;

    let Some(manifest_path) = manifest::find_manifest_path() else {
        anyhow::bail!("Edgee Manifest not found. Please run `edgee component new` and start from a template or `edgee component init` to create a new empty manifest in this folder.");
    };
    let manifest = Manifest::load(&manifest_path)?;

    let client = edgee_api_client::new().credentials(&creds).connect();

    let organization = match opts.organization {
        Some(ref organization) => client
            .get_organization()
            .id(organization)
            .send()
            .await
            .api_with_context(|| format!("Could not get organization `{organization}`"))?
            .into_inner(),
        None => client
            .get_my_organization()
            .send()
            .await
            .api_context("Could not get user organization")?
            .into_inner(),
    };
    let component_slug = slug::slugify(&manifest.package.name);
    match client
        .get_component_by_slug()
        .org_slug(&organization.slug)
<<<<<<< HEAD
        .component_slug(&manifest.component.name)
=======
        .component_slug(&component_slug)
>>>>>>> c233d77b
        .send()
        .await
    {
        Err(edgee_api_client::Error::ErrorResponse(err))
            if err.error.type_
                == edgee_api_client::types::ErrorResponseErrorType::NotFoundError =>
        {
            tracing::info!("Component does not exist, creating...");
            let confirm = Confirm::new(&format!(
                "Component `{}/{}` does not exists, do you want to create it?",
<<<<<<< HEAD
                organization.slug, manifest.component.name,
=======
                organization.slug, &component_slug,
>>>>>>> c233d77b
            ))
            .with_default(true)
            .prompt()?;
            if !confirm {
                return Ok(());
            }

            let public = Select::new(
                "Would you like to make this component public or private?",
                vec!["private", "public"],
            )
            .prompt()?;

            client
                .create_component()
                .body(
                    api_types::ComponentCreateInput::builder()
                        .organization_id(organization.id.clone())
<<<<<<< HEAD
                        .name(&manifest.component.name)
                        .description(manifest.component.description.clone())
                        .category(manifest.component.category)
                        .subcategory(manifest.component.subcategory)
=======
                        .name(&manifest.package.name)
                        .slug(component_slug.clone())
                        .description(manifest.package.description.clone())
                        .category(manifest.package.category)
                        .subcategory(manifest.package.subcategory)
>>>>>>> c233d77b
                        .documentation_link(
                            manifest
                                .component
                                .documentation
                                .as_ref()
                                .map(|url| url.to_string()),
                        )
                        .repo_link(
                            manifest
                                .component
                                .repository
                                .as_ref()
                                .map(|url| url.to_string()),
                        )
                        .public(public == "public"),
                )
                .send()
                .await
                .api_context("Could not create component")?;
            tracing::info!(
                "Component `{}/{}` created successfully!",
                organization.slug,
                component_slug
            );
        }
        Ok(_) | Err(_) => {}
    }

    let changelog =
        Editor::new("Please describe the changes from the previous version").prompt_skippable()?;

    let confirm = Confirm::new(&format!(
        "Please confirm to push the component `{}/{}`:",
<<<<<<< HEAD
        organization.slug, manifest.component.name,
=======
        organization.slug, component_slug,
>>>>>>> c233d77b
    ))
    .with_default(true)
    .prompt()?;
    if !confirm {
        return Ok(());
    }

    tracing::info!("Uploading WASM file...");
    let asset_url = client
        .upload_file(&manifest.component.build.output_path)
        .await
        .expect("Could not upload component");

    tracing::info!("Creating component version...");
    client
        .create_component_version_by_slug()
        .org_slug(organization.slug)
<<<<<<< HEAD
        .component_slug(&manifest.component.name)
=======
        .component_slug(&component_slug)
>>>>>>> c233d77b
        .body(
            api_types::ComponentVersionCreateInput::builder()
                .version(&manifest.component.version)
                .wit_world_version(&manifest.component.wit_world_version)
                .wasm_url(asset_url)
                .dynamic_fields(convert_manifest_config_fields(&manifest))
                .changelog(changelog),
        )
        .send()
        .await
        .api_context("Could not create version")?;

    tracing::info!(
        "{} {} pushed successfully!",
<<<<<<< HEAD
        manifest.component.name,
        manifest.component.version
=======
        component_slug,
        manifest.package.version
>>>>>>> c233d77b
    );

    Ok(())
}

fn convert_manifest_config_fields(manifest: &Manifest) -> Vec<api_types::ConfigurationField> {
    manifest
        .component
        .settings
        .iter()
        .map(|(name, field)| api_types::ConfigurationField {
            name: name.clone(),
            title: field.title.clone(),
            type_: field.type_,
            required: field.required,
            description: field.description.clone(),
        })
        .collect()
}<|MERGE_RESOLUTION|>--- conflicted
+++ resolved
@@ -41,15 +41,11 @@
             .api_context("Could not get user organization")?
             .into_inner(),
     };
-    let component_slug = slug::slugify(&manifest.package.name);
+    let component_slug = slug::slugify(&manifest.component.name);
     match client
         .get_component_by_slug()
         .org_slug(&organization.slug)
-<<<<<<< HEAD
-        .component_slug(&manifest.component.name)
-=======
         .component_slug(&component_slug)
->>>>>>> c233d77b
         .send()
         .await
     {
@@ -60,11 +56,7 @@
             tracing::info!("Component does not exist, creating...");
             let confirm = Confirm::new(&format!(
                 "Component `{}/{}` does not exists, do you want to create it?",
-<<<<<<< HEAD
-                organization.slug, manifest.component.name,
-=======
                 organization.slug, &component_slug,
->>>>>>> c233d77b
             ))
             .with_default(true)
             .prompt()?;
@@ -83,18 +75,11 @@
                 .body(
                     api_types::ComponentCreateInput::builder()
                         .organization_id(organization.id.clone())
-<<<<<<< HEAD
                         .name(&manifest.component.name)
+                        .slug(component_slug.clone())
                         .description(manifest.component.description.clone())
                         .category(manifest.component.category)
                         .subcategory(manifest.component.subcategory)
-=======
-                        .name(&manifest.package.name)
-                        .slug(component_slug.clone())
-                        .description(manifest.package.description.clone())
-                        .category(manifest.package.category)
-                        .subcategory(manifest.package.subcategory)
->>>>>>> c233d77b
                         .documentation_link(
                             manifest
                                 .component
@@ -128,11 +113,7 @@
 
     let confirm = Confirm::new(&format!(
         "Please confirm to push the component `{}/{}`:",
-<<<<<<< HEAD
-        organization.slug, manifest.component.name,
-=======
         organization.slug, component_slug,
->>>>>>> c233d77b
     ))
     .with_default(true)
     .prompt()?;
@@ -150,11 +131,7 @@
     client
         .create_component_version_by_slug()
         .org_slug(organization.slug)
-<<<<<<< HEAD
-        .component_slug(&manifest.component.name)
-=======
         .component_slug(&component_slug)
->>>>>>> c233d77b
         .body(
             api_types::ComponentVersionCreateInput::builder()
                 .version(&manifest.component.version)
@@ -169,13 +146,8 @@
 
     tracing::info!(
         "{} {} pushed successfully!",
-<<<<<<< HEAD
-        manifest.component.name,
-        manifest.component.version
-=======
         component_slug,
-        manifest.package.version
->>>>>>> c233d77b
+        manifest.component.version,
     );
 
     Ok(())
