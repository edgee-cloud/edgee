{
  "openapi": "3.0.1",
  "info": {
    "title": "Edgee API",
    "version": "1"
  },
  "servers": [
    {
      "url": "https://api.edgee.app"
    }
  ],
  "security": [
    {
      "bearerAuth": []
    }
  ],
  "paths": {
    "/v1/api_tokens": {
      "get": {
        "operationId": "listApiTokens",
        "summary": "List all ApiTokens",
        "description": "Returns a list of your ApiTokens. The ApiTokens are returned sorted by creation date, with the most recent ApiTokens appearing first.",
        "parameters": [
          {
            "name": "name",
            "in": "query",
            "required": false,
            "schema": {
              "type": "string",
              "description": "The name of the ApiToken."
            }
          },
          {"$ref": "#/components/parameters/limit"},
          {"$ref": "#/components/parameters/start_key"},
          {"$ref": "#/components/parameters/order_direction"}
        ],
        "responses": {
          "200": {
            "description": "A list of ApiTokens",
            "content": {
              "application/json": {
                "schema": {
                  "allOf": [
                    {
                      "$ref": "#/components/schemas/ListParams"
                    }
                  ],
                  "properties": {
                    "data": {
                      "type": "array",
                      "items": {
                        "$ref": "#/components/schemas/ApiToken"
                      }
                    }
                  }
                }
              }
            }
          },
          "4XX": {
            "description": "unexpected error",
            "content": {
              "application/json": {
                "schema": {
                  "$ref": "#/components/schemas/ErrorResponse"
                }
              }
            }
          }
        }
      },
      "post": {
        "operationId": "createApiToken",
        "summary": "Create a new ApiToken",
        "description": "Creates a new ApiToken. The ApiToken is returned, including its `token` field, which you should record for future reference. **Be careful, this token is only returned once, when the token is created.**",
        "requestBody": {
          "content": {
            "application/json": {
              "schema": {
                "$ref": "#/components/schemas/ApiTokenCreateInput"
              }
            }
          },
          "required": true
        },
        "responses": {
          "200": {
            "description": "The created ApiToken",
            "content": {
              "application/json": {
                "schema": {
                  "$ref": "#/components/schemas/ApiToken"
                }
              }
            }
          },
          "4XX": {
            "description": "unexpected error",
            "content": {
              "application/json": {
                "schema": {
                  "$ref": "#/components/schemas/ErrorResponse"
                }
              }
            }
          }
        }
      }
    },
    "/v1/api_tokens/{id}": {
      "get": {
        "operationId": "getApiToken",
        "summary": "Get an ApiToken",
        "description": "Retrieve an ApiToken that has previously been created.",
        "parameters": [
          {
            "name": "id",
            "in": "path",
            "required": true,
            "schema": {
              "type": "string"
            }
          }
        ],
        "responses": {
          "200": {
            "description": "The ApiToken",
            "content": {
              "application/json": {
                "schema": {
                  "$ref": "#/components/schemas/ApiToken"
                }
              }
            }
          },
          "4XX": {
            "description": "unexpected error",
            "content": {
              "application/json": {
                "schema": {
                  "$ref": "#/components/schemas/ErrorResponse"
                }
              }
            }
          }
        }
      },
      "delete": {
        "operationId": "deleteApiToken",
        "summary": "Delete an ApiToken",
        "description": "Delete an ApiToken that has previously been created. Once deleted, the ApiToken can no longer be used to authenticate requests.",
        "parameters": [
          {
            "name": "id",
            "in": "path",
            "required": true,
            "schema": {
              "type": "string"
            }
          }
        ],
        "responses": {
          "200": {
            "description": "The deleted ApiToken",
            "content": {
              "application/json": {
                "schema": {
                  "$ref": "#/components/schemas/DeletedResponse"
                }
              }
            }
          },
          "4XX": {
            "description": "unexpected error",
            "content": {
              "application/json": {
                "schema": {
                  "$ref": "#/components/schemas/ErrorResponse"
                }
              }
            }
          }
        }
      }
    },
    "/v1/organizations": {
      "get": {
        "operationId": "listOrganizations",
        "summary": "List all Organizations",
        "description": "Returns a list of your Organizations. The Organizations are returned sorted by creation date, with the most recent Organizations appearing first.",
        "parameters": [
          {
            "name": "name",
            "in": "query",
            "required": false,
            "schema": {
              "type": "string",
              "description": "The name of the organization."
            }
          },
          {"$ref": "#/components/parameters/limit"},
          {"$ref": "#/components/parameters/start_key"},
          {"$ref": "#/components/parameters/order_direction"}
        ],
        "responses": {
          "200": {
            "description": "A list of Organizations",
            "content": {
              "application/json": {
                "schema": {
                  "allOf": [
                    {
                      "$ref": "#/components/schemas/ListResponse"
                    }
                  ],
                  "properties": {
                    "data": {
                      "type": "array",
                      "items": {
                        "$ref": "#/components/schemas/Organization"
                      }
                    }
                  }
                }
              }
            }
          },
          "4XX": {
            "description": "unexpected error",
            "content": {
              "application/json": {
                "schema": {
                  "$ref": "#/components/schemas/ErrorResponse"
                }
              }
            }
          }
        }
      },
      "post": {
        "operationId": "createOrganization",
        "summary": "Create a new Organization",
        "description": "Creates a new Organization.",
        "requestBody": {
          "content": {
            "application/json": {
              "schema": {
                "$ref": "#/components/schemas/OrganizationCreateInput"
              }
            }
          },
          "required": true
        },
        "responses": {
          "200": {
            "description": "The created Organization",
            "content": {
              "application/json": {
                "schema": {
                  "$ref": "#/components/schemas/Organization"
                }
              }
            }
          },
          "4XX": {
            "description": "unexpected error",
            "content": {
              "application/json": {
                "schema": {
                  "$ref": "#/components/schemas/ErrorResponse"
                }
              }
            }
          }
        }
      }
    },
    "/v1/organizations/me": {
      "get": {
        "operationId": "getMyOrganization",
        "summary": "Get my Organization",
        "description": "Retrieve my Organization personal organization.",
        "responses": {
          "200": {
            "description": "The retrieved Organization",
            "content": {
              "application/json": {
                "schema": {
                  "$ref": "#/components/schemas/Organization"
                }
              }
            }
          },
          "4XX": {
            "description": "unexpected error",
            "content": {
              "application/json": {
                "schema": {
                  "$ref": "#/components/schemas/ErrorResponse"
                }
              }
            }
          }
        }
      }
    },
    "/v1/organizations/{id}": {
      "get": {
        "operationId": "getOrganization",
        "summary": "Get an Organization",
        "description": "Retrieve an Organization that has previously been created.",
        "parameters": [
          {
            "name": "id",
            "in": "path",
            "required": true,
            "schema": {
              "type": "string"
            }
          }
        ],
        "responses": {
          "200": {
            "description": "The retrieved Organization",
            "content": {
              "application/json": {
                "schema": {
                  "$ref": "#/components/schemas/Organization"
                }
              }
            }
          },
          "4XX": {
            "description": "unexpected error",
            "content": {
              "application/json": {
                "schema": {
                  "$ref": "#/components/schemas/ErrorResponse"
                }
              }
            }
          }
        }
      },
      "post": {
        "operationId": "updateOrganization",
        "summary": "Update an Organization",
        "description": "Updates an existing Organization.",
        "parameters": [
          {
            "name": "id",
            "in": "path",
            "required": true,
            "schema": {
              "type": "string"
            }
          }
        ],
        "requestBody": {
          "content": {
            "application/json": {
              "schema": {
                "$ref": "#/components/schemas/OrganizationUpdateInput"
              }
            }
          },
          "required": true
        },
        "responses": {
          "200": {
            "description": "The updated Organization",
            "content": {
              "application/json": {
                "schema": {
                  "$ref": "#/components/schemas/Organization"
                }
              }
            }
          },
          "4XX": {
            "description": "unexpected error",
            "content": {
              "application/json": {
                "schema": {
                  "$ref": "#/components/schemas/ErrorResponse"
                }
              }
            }
          }
        }
      },
      "delete": {
        "operationId": "deleteOrganization",
        "summary": "Delete an Organization",
        "description": "Deletes an existing Organization.",
        "parameters": [
          {
            "name": "id",
            "in": "path",
            "required": true,
            "schema": {
              "type": "string"
            }
          }
        ],
        "responses": {
          "200": {
            "description": "The deleted Organization",
            "content": {
              "application/json": {
                "schema": {
                  "$ref": "#/components/schemas/DeletedResponse"
                }
              }
            }
          },
          "4XX": {
            "description": "unexpected error",
            "content": {
              "application/json": {
                "schema": {
                  "$ref": "#/components/schemas/ErrorResponse"
                }
              }
            }
          }
        }
      }
    },
    "/v1/organizations/{id}/users": {
      "get": {
        "operationId": "listOrganizationsUsers",
        "summary": "List Users of an organizations",
        "description": "Retrieves all the Users of an organizations.",
        "parameters": [
          {
            "name": "id",
            "in": "path",
            "required": true,
            "schema": {
              "type": "string"
            }
<<<<<<< HEAD
          }
        ],
        "requestBody": {
          "content": {
            "application/json": {
              "schema": {
                "allOf": [
                  {
                    "$ref": "#/components/schemas/ListParams"
                  }
                ],
                "properties": {
                  "role": {
                    "type": "string",
                    "description": "The role of the users.",
                    "enum": ["admin", "editor", "member"]
                  }
                }
              }
=======
          },
          {
            "name": "role",
            "in": "query",
            "required": true,
            "schema": {
              "type": "string",
              "description": "The role of the users.",
              "enum": ["admin", "editor", "member"]
>>>>>>> 924e3955
            }
          },
          {"$ref": "#/components/parameters/limit"},
          {"$ref": "#/components/parameters/start_key"},
          {"$ref": "#/components/parameters/order_direction"}
        ],
        "responses": {
          "200": {
            "description": "A list of Users",
            "content": {
              "application/json": {
                "schema": {
                  "allOf": [
                    {
                      "$ref": "#/components/schemas/ListResponse"
                    }
                  ],
                  "properties": {
                    "data": {
                      "type": "array",
                      "items": {
                        "$ref": "#/components/schemas/OrganizationUser"
                      }
                    }
                  }
                }
              }
            }
          },
          "4XX": {
            "description": "unexpected error",
            "content": {
              "application/json": {
                "schema": {
                  "$ref": "#/components/schemas/ErrorResponse"
                }
              }
            }
          }
        }
      }
    },
    "/v1/organizations/{id}/users/{userId}": {
      "post": {
        "operationId": "updateOrganizationUser",
        "summary": "Update a User of an Organization",
        "description": "Updates an existing User of an Organization.",
        "parameters": [
          {
            "name": "id",
            "in": "path",
            "required": true,
            "schema": {
              "type": "string"
            }
          },
          {
            "name": "userId",
            "in": "path",
            "required": true,
            "schema": {
              "type": "string"
            }
          }
        ],
        "requestBody": {
          "content": {
            "application/json": {
              "schema": {
                "$ref": "#/components/schemas/OrganizationUserUpdateInput"
              }
            }
          },
          "required": true
        },
        "responses": {
          "200": {
            "description": "The updated User",
            "content": {
              "application/json": {
                "schema": {
                  "$ref": "#/components/schemas/OrganizationUser"
                }
              }
            }
          },
          "4XX": {
            "description": "unexpected error",
            "content": {
              "application/json": {
                "schema": {
                  "$ref": "#/components/schemas/ErrorResponse"
                }
              }
            }
          }
        }
      },
      "delete": {
        "operationId": "deleteOrganizationUser",
        "summary": "Delete a User from an Organization",
        "description": "Remove an existing User from an Organization.",
        "parameters": [
          {
            "name": "id",
            "in": "path",
            "required": true,
            "schema": {
              "type": "string"
            }
          },
          {
            "name": "userId",
            "in": "path",
            "required": true,
            "schema": {
              "type": "string"
            }
          }
        ],
        "responses": {
          "200": {
            "description": "The deleted User",
            "content": {
              "application/json": {
                "schema": {
                  "$ref": "#/components/schemas/DeletedResponse"
                }
              }
            }
          },
          "4XX": {
            "description": "unexpected error",
            "content": {
              "application/json": {
                "schema": {
                  "$ref": "#/components/schemas/ErrorResponse"
                }
              }
            }
          }
        }
      }
    },
    "/v1/projects": {
      "get": {
        "operationId": "listProjects",
        "summary": "List all Projects",
        "description": "Returns a list of your Projects. The Projects are returned sorted by creation date, with the most recent Project appearing first.",
        "parameters": [
          {
            "name": "organization_id",
            "in": "query",
            "required": false,
            "schema": {
              "type": "string",
              "description": "The organization ID."
            }
          },
          {"$ref": "#/components/parameters/limit"},
          {"$ref": "#/components/parameters/start_key"},
          {"$ref": "#/components/parameters/order_direction"}
        ],
        "responses": {
          "200": {
            "description": "A list of Projects",
            "content": {
              "application/json": {
                "schema": {
                  "allOf": [
                    {
                      "$ref": "#/components/schemas/ListResponse"
                    }
                  ],
                  "properties": {
                    "data": {
                      "type": "array",
                      "items": {
                        "$ref": "#/components/schemas/Project"
                      }
                    }
                  }
                }
              }
            }
          },
          "4XX": {
            "description": "unexpected error",
            "content": {
              "application/json": {
                "schema": {
                  "$ref": "#/components/schemas/ErrorResponse"
                }
              }
            }
          }
        }
      },
      "post": {
        "operationId": "createProject",
        "summary": "Create a new Project",
        "description": "Creates a new Project.",
        "requestBody": {
          "content": {
            "application/json": {
              "schema": {
                "$ref": "#/components/schemas/ProjectCreateInput"
              }
            }
          },
          "required": true
        },
        "responses": {
          "200": {
            "description": "The created Project",
            "content": {
              "application/json": {
                "schema": {
                  "$ref": "#/components/schemas/ProjectBase"
                }
              }
            }
          },
          "4XX": {
            "description": "unexpected error",
            "content": {
              "application/json": {
                "schema": {
                  "$ref": "#/components/schemas/ErrorResponse"
                }
              }
            }
          }
        }
      }
    },
    "/v1/projects/{id}": {
      "get": {
        "operationId": "getProject",
        "summary": "Get a Project",
        "description": "Retrieve a Project that has previously been created.",
        "parameters": [
          {
            "name": "id",
            "in": "path",
            "required": true,
            "schema": {
              "type": "string"
            }
          },
          {
            "name": "organization_id",
            "in": "query",
            "required": false,
            "schema": {
              "type": "string",
              "description": "The organization ID."
            }
          }
        ],
        "responses": {
          "200": {
            "description": "The retrieved Project",
            "content": {
              "application/json": {
                "schema": {
                  "$ref": "#/components/schemas/Project"
                }
              }
            }
          },
          "4XX": {
            "description": "unexpected error",
            "content": {
              "application/json": {
                "schema": {
                  "$ref": "#/components/schemas/ErrorResponse"
                }
              }
            }
          }
        }
      },
      "post": {
        "operationId": "updateProject",
        "summary": "Update a Project",
        "description": "Updates an existing Project.",
        "parameters": [
          {
            "name": "id",
            "in": "path",
            "required": true,
            "schema": {
              "type": "string"
            }
          }
        ],
        "requestBody": {
          "content": {
            "application/json": {
              "schema": {
                "$ref": "#/components/schemas/ProjectUpdateInput"
              }
            }
          },
          "required": true
        },
        "responses": {
          "200": {
            "description": "The updated Project",
            "content": {
              "application/json": {
                "schema": {
                  "$ref": "#/components/schemas/Project"
                }
              }
            }
          },
          "4XX": {
            "description": "unexpected error",
            "content": {
              "application/json": {
                "schema": {
                  "$ref": "#/components/schemas/ErrorResponse"
                }
              }
            }
          }
        }
      },
      "delete": {
        "operationId": "deleteProject",
        "summary": "Delete a Project",
        "description": "Deletes an existing Project.",
        "parameters": [
          {
            "name": "id",
            "in": "path",
            "required": true,
            "schema": {
              "type": "string"
            }
          }
        ],
        "responses": {
          "200": {
            "description": "The deleted Project",
            "content": {
              "application/json": {
                "schema": {
                  "$ref": "#/components/schemas/DeletedResponse"
                }
              }
            }
          },
          "4XX": {
            "description": "unexpected error",
            "content": {
              "application/json": {
                "schema": {
                  "$ref": "#/components/schemas/ErrorResponse"
                }
              }
            }
          }
        }
      }
    },
    "/v1/projects/{id}/counters": {
      "get": {
        "operationId": "getProjectCounters",
        "summary": "List all statistics for a given project",
        "description": "List all statistics for a given project.",
        "parameters": [
          {
            "name": "id",
            "in": "path",
            "required": true,
            "schema": {
              "type": "string"
            }
          },
          {
            "name": "month",
            "in": "query",
            "required": false,
            "schema": {
              "type": "string",
              "format": "date",
              "description": "The month to filter the statistics."
            }
          },
          {
            "name": "day",
            "in": "query",
            "required": false,
            "schema": {
              "type": "string",
              "format": "date",
              "description": "The day to filter the statistics."
            }
          }
        ],
        "responses": {
          "200": {
            "description": "The retrieved project statistics",
            "content": {
              "application/json": {
                "schema": {
                  "$ref": "#/components/schemas/ProjectCounters"
                }
              }
            }
          },
          "4XX": {
            "description": "unexpected error",
            "content": {
              "application/json": {
                "schema": {
                  "$ref": "#/components/schemas/ErrorResponse"
                }
              }
            }
          }
        }
      }
    },
    "/v1/projects/{id}/components/{componentId}/counters": {
      "get": {
        "operationId": "getProjectComponentCounters",
        "summary": "List all Counters for a given project component",
        "description": "List all Counters for a given project component.",
        "parameters": [
          {
            "name": "id",
            "in": "path",
            "required": true,
            "schema": {
              "type": "string"
            }
          },
          {
            "name": "componentId",
            "in": "path",
            "required": true,
            "schema": {
              "type": "string"
            }
          },
          {
            "name": "month",
            "in": "query",
            "required": false,
            "schema": {
              "type": "string",
              "format": "date",
              "description": "The month to filter the counters."
            }
          },
          {
            "name": "day",
            "in": "query",
            "required": false,
            "schema": {
              "type": "string",
              "format": "date",
              "description": "The day to filter the counters."
            }
          }
        ],
        "responses": {
          "200": {
            "description": "The retrieved project counters",
            "content": {
              "application/json": {
                "schema": {
                  "$ref": "#/components/schemas/ProjectComponentCounters"
                }
              }
            }
          },
          "4XX": {
            "description": "unexpected error",
            "content": {
              "application/json": {
                "schema": {
                  "$ref": "#/components/schemas/ErrorResponse"
                }
              }
            }
          }
        }
      }
    },
    "/v1/projects/{id}/domains": {
      "get": {
        "operationId": "listProjectDomains",
        "summary": "List all Domains",
        "description": "Retrieves all the Domains of a project.",
        "parameters": [
          {
            "name": "id",
            "in": "path",
            "required": true,
            "schema": {
              "type": "string"
            }
          }
        ],
        "responses": {
          "200": {
            "description": "A list of Domains",
            "content": {
              "application/json": {
                "schema": {
                  "allOf": [
                    {
                      "$ref": "#/components/schemas/ListResponse"
                    }
                  ],
                  "properties": {
                    "data": {
                      "type": "array",
                      "items": {
                        "$ref": "#/components/schemas/Domain"
                      }
                    }
                  }
                }
              }
            }
          },
          "4XX": {
            "description": "unexpected error",
            "content": {
              "application/json": {
                "schema": {
                  "$ref": "#/components/schemas/ErrorResponse"
                }
              }
            }
          }
        }
      },
      "post": {
        "operationId": "createProjectDomain",
        "summary": "Create a new Domain",
        "description": "Creates a new Domain of a project.",
        "parameters": [
          {
            "name": "id",
            "in": "path",
            "required": true,
            "schema": {
              "type": "string"
            }
          }
        ],
        "requestBody": {
          "content": {
            "application/json": {
              "schema": {
                "$ref": "#/components/schemas/DomainCreateInput"
              }
            }
          },
          "required": true
        },
        "responses": {
          "200": {
            "description": "The created Domain",
            "content": {
              "application/json": {
                "schema": {
                  "$ref": "#/components/schemas/Domain"
                }
              }
            }
          },
          "4XX": {
            "description": "unexpected error",
            "content": {
              "application/json": {
                "schema": {
                  "$ref": "#/components/schemas/ErrorResponse"
                }
              }
            }
          }
        }
      }
    },
    "/v1/projects/{id}/domains/{name}": {
      "get": {
        "operationId": "getProjectDomain",
        "summary": "Get a Domain",
        "description": "Retrieve a Domain that has previously been created.",
        "parameters": [
          {
            "name": "id",
            "in": "path",
            "required": true,
            "schema": {
              "type": "string"
            }
          },
          {
            "name": "name",
            "in": "path",
            "required": true,
            "schema": {
              "type": "string"
            }
          }
        ],
        "responses": {
          "200": {
            "description": "The retrieved Domain",
            "content": {
              "application/json": {
                "schema": {
                  "$ref": "#/components/schemas/Domain"
                }
              }
            }
          },
          "4XX": {
            "description": "unexpected error",
            "content": {
              "application/json": {
                "schema": {
                  "$ref": "#/components/schemas/ErrorResponse"
                }
              }
            }
          }
        }
      },
      "post": {
        "operationId": "updateProjectDomain",
        "summary": "Update a Domain",
        "description": "Updates an existing Domain.",
        "parameters": [
          {
            "name": "id",
            "in": "path",
            "required": true,
            "schema": {
              "type": "string"
            }
          },
          {
            "name": "name",
            "in": "path",
            "required": true,
            "schema": {
              "type": "string"
            }
          }
        ],
        "requestBody": {
          "content": {
            "application/json": {
              "schema": {
                "$ref": "#/components/schemas/DomainUpdateInput"
              }
            }
          },
          "required": true
        },
        "responses": {
          "200": {
            "description": "The updated Domain",
            "content": {
              "application/json": {
                "schema": {
                  "$ref": "#/components/schemas/Domain"
                }
              }
            }
          },
          "4XX": {
            "description": "unexpected error",
            "content": {
              "application/json": {
                "schema": {
                  "$ref": "#/components/schemas/ErrorResponse"
                }
              }
            }
          }
        }
      },
      "delete": {
        "operationId": "deleteProjectDomain",
        "summary": "Delete a Domain",
        "description": "Deletes an existing Domain.",
        "parameters": [
          {
            "name": "id",
            "in": "path",
            "required": true,
            "schema": {
              "type": "string"
            }
          },
          {
            "name": "name",
            "in": "path",
            "required": true,
            "schema": {
              "type": "string"
            }
          }
        ],
        "responses": {
          "200": {
            "description": "The deleted Domain",
            "content": {
              "application/json": {
                "schema": {
                  "$ref": "#/components/schemas/DeletedResponse"
                }
              }
            }
          },
          "4XX": {
            "description": "unexpected error",
            "content": {
              "application/json": {
                "schema": {
                  "$ref": "#/components/schemas/ErrorResponse"
                }
              }
            }
          }
        }
      }
    },
    "/v1/projects/{id}/proxy-settings": {
      "get": {
        "operationId": "listProjectProxySettings",
        "summary": "List Proxy Settings revisions of a project",
        "description": "Retrieves all the Proxy Settings revisions of a project.",
        "parameters": [
          {
            "name": "id",
            "in": "path",
            "required": true,
            "schema": {
              "type": "string"
            }
          }
        ],
        "responses": {
          "200": {
            "description": "The list of all the Proxy Settings revisions",
            "content": {
              "application/json": {
                "schema": {
                  "allOf": [
                    {
                      "$ref": "#/components/schemas/ListResponse"
                    }
                  ],
                  "properties": {
                    "data": {
                      "type": "array",
                      "items": {
                        "$ref": "#/components/schemas/ProxySettings"
                      }
                    }
                  }
                }
              }
            }
          },
          "4XX": {
            "description": "unexpected error",
            "content": {
              "application/json": {
                "schema": {
                  "$ref": "#/components/schemas/ErrorResponse"
                }
              }
            }
          }
        }
      },
      "post": {
        "operationId": "createProjectProxySettings",
        "summary": "Create a new ProxySettings",
        "description": "Creates a new ProxySettings.",
        "parameters": [
          {
            "name": "id",
            "in": "path",
            "required": true,
            "schema": {
              "type": "string"
            }
          }
        ],
        "requestBody": {
          "content": {
            "application/json": {
              "schema": {
                "$ref": "#/components/schemas/ProxySettingsCreateInput"
              }
            }
          },
          "required": true
        },
        "responses": {
          "200": {
            "description": "The created ProxySettings",
            "content": {
              "application/json": {
                "schema": {
                  "$ref": "#/components/schemas/ProxySettings"
                }
              }
            }
          },
          "4XX": {
            "description": "unexpected error",
            "content": {
              "application/json": {
                "schema": {
                  "$ref": "#/components/schemas/ErrorResponse"
                }
              }
            }
          }
        }
      }
    },
    "/v1/projects/{id}/proxy-settings/{revision}": {
      "post": {
        "operationId": "updateProjectProxySettings",
        "summary": "Update a ProxySettings by its revision number",
        "description": "Updates a ProxySettings.",
        "parameters": [
          {
            "name": "id",
            "in": "path",
            "required": true,
            "schema": {
              "type": "string"
            }
          },
          {
            "name": "revision",
            "in": "path",
            "required": true,
            "schema": {
              "type": "string"
            }
          }
        ],
        "requestBody": {
          "content": {
            "application/json": {
              "schema": {
                "$ref": "#/components/schemas/ProxySettingsUpdateInput"
              }
            }
          },
          "required": true
        },
        "responses": {
          "200": {
            "description": "The updated ProxySettings",
            "content": {
              "application/json": {
                "schema": {
                  "$ref": "#/components/schemas/ProxySettings"
                }
              }
            }
          },
          "4XX": {
            "description": "unexpected error",
            "content": {
              "application/json": {
                "schema": {
                  "$ref": "#/components/schemas/ErrorResponse"
                }
              }
            }
          }
        }
      }
    },
    "/v1/projects/{id}/components": {
      "get": {
        "operationId": "listProjectComponents",
        "summary": "List all Project Components",
        "description": "Retrieves all the Components of a project.",
        "parameters": [
          {
            "name": "id",
            "in": "path",
            "required": true,
            "schema": {
              "type": "string"
            }
          },
          {"$ref": "#/components/parameters/componentCategory"},
          {"$ref": "#/components/parameters/componentSubcategory"}
        ],
        "responses": {
          "200": {
            "description": "A list of Project Components",
            "content": {
              "application/json": {
                "schema": {
                  "allOf": [
                    {
                      "$ref": "#/components/schemas/ListResponse"
                    }
                  ],
                  "properties": {
                    "data": {
                      "type": "array",
                      "items": {
                        "$ref": "#/components/schemas/ProjectComponent"
                      }
                    }
                  }
                }
              }
            }
          },
          "4XX": {
            "description": "unexpected error",
            "content": {
              "application/json": {
                "schema": {
                  "$ref": "#/components/schemas/ErrorResponse"
                }
              }
            }
          }
        }
      },
      "post": {
        "operationId": "createProjectComponent",
        "summary": "Create a new Project Component",
        "description": "Creates a new Component for a project.",
        "parameters": [
          {
            "name": "id",
            "in": "path",
            "required": true,
            "schema": {
              "type": "string"
            }
          }
        ],
        "requestBody": {
          "content": {
            "application/json": {
              "schema": {
                "$ref": "#/components/schemas/ProjectComponent"
              }
            }
          },
          "required": true
        },
        "responses": {
          "200": {
            "description": "The created Project Component",
            "content": {
              "application/json": {
                "schema": {
                  "$ref": "#/components/schemas/ProjectComponent"
                }
              }
            }
          },
          "4XX": {
            "description": "unexpected error",
            "content": {
              "application/json": {
                "schema": {
                  "$ref": "#/components/schemas/ErrorResponse"
                }
              }
            }
          }
        }
      }
    },
    "/v1/projects/{id}/components/{project_component_id}": {
      "get": {
        "operationId": "getProjectComponent",
        "summary": "Get a Component of a project",
        "description": "Retrieve a Project Component that has previously been set up.",
        "parameters": [
          {
            "name": "id",
            "in": "path",
            "required": true,
            "schema": {
              "type": "string"
            }
          },
          {
            "name": "project_component_id",
            "in": "path",
            "required": true,
            "schema": {
              "type": "string"
            }
          }
        ],
        "responses": {
          "200": {
            "description": "The retrieved Project Component",
            "content": {
              "application/json": {
                "schema": {
                  "$ref": "#/components/schemas/ProjectComponent"
                }
              }
            }
          },
          "4XX": {
            "description": "unexpected error",
            "content": {
              "application/json": {
                "schema": {
                  "$ref": "#/components/schemas/ErrorResponse"
                }
              }
            }
          }
        }
      },
      "post": {
        "operationId": "updateProjectComponent",
        "summary": "Update a Project Component",
        "description": "Updates an existing Project Component.",
        "parameters": [
          {
            "name": "id",
            "in": "path",
            "required": true,
            "schema": {
              "type": "string"
            }
          },
          {
            "name": "project_component_id",
            "in": "path",
            "required": true,
            "schema": {
              "type": "string"
            }
          }
        ],
        "requestBody": {
          "content": {
            "application/json": {
              "schema": {
                "$ref": "#/components/schemas/ProjectComponent"
              }
            }
          },
          "required": true
        },
        "responses": {
          "200": {
            "description": "The updated Domain",
            "content": {
              "application/json": {
                "schema": {
                  "$ref": "#/components/schemas/ProjectComponent"
                }
              }
            }
          },
          "4XX": {
            "description": "unexpected error",
            "content": {
              "application/json": {
                "schema": {
                  "$ref": "#/components/schemas/ErrorResponse"
                }
              }
            }
          }
        }
      },
      "delete": {
        "operationId": "deleteProjectComponent",
        "summary": "Delete a Project Component",
        "description": "Deletes an existing Project Component.",
        "parameters": [
          {
            "name": "id",
            "in": "path",
            "required": true,
            "schema": {
              "type": "string"
            }
          },
          {
            "name": "project_component_id",
            "in": "path",
            "required": true,
            "schema": {
              "type": "string"
            }
          }
        ],
        "responses": {
          "200": {
            "description": "The deleted Project Component",
            "content": {
              "application/json": {
                "schema": {
                  "$ref": "#/components/schemas/DeletedResponse"
                }
              }
            }
          },
          "4XX": {
            "description": "unexpected error",
            "content": {
              "application/json": {
                "schema": {
                  "$ref": "#/components/schemas/ErrorResponse"
                }
              }
            }
          }
        }
      }
    },
    "/v1/components": {
      "get": {
        "operationId": "listPublicComponents",
        "summary": "List public components",
        "description": "Returns a list of public components.",
        "parameters": [
          {"$ref": "#/components/parameters/componentCategory"},
          {"$ref": "#/components/parameters/componentSubcategory"}
        ],
        "responses": {
          "200": {
            "description": "A list of Components",
            "content": {
              "application/json": {
                "schema": {
                  "allOf": [
                    {
                      "$ref": "#/components/schemas/ListResponse"
                    }
                  ],
                  "properties": {
                    "data": {
                      "type": "array",
                      "items": {
                        "$ref": "#/components/schemas/Component"
                      }
                    }
                  }
                }
              }
            }
          },
          "4XX": {
            "description": "unexpected error",
            "content": {
              "application/json": {
                "schema": {
                  "$ref": "#/components/schemas/ErrorResponse"
                }
              }
            }
          }
        }
      },
      "post": {
        "operationId": "createComponent",
        "summary": "Create a Component",
        "description": "Create a Component.",
        "requestBody": {
          "content": {
            "application/json": {
              "schema": {
                "$ref": "#/components/schemas/ComponentCreateInput"
              }
            }
          },
          "required": true
        },
        "responses": {
          "200": {
            "description": "The created Component",
            "content": {
              "application/json": {
                "schema": {
                  "$ref": "#/components/schemas/Component"
                }
              }
            }
          },
          "4XX": {
            "description": "unexpected error",
            "content": {
              "application/json": {
                "schema": {
                  "$ref": "#/components/schemas/ErrorResponse"
                }
              }
            }
          }
        }
      }
    },
    "/v1/components/{id}": {
      "get": {
        "operationId": "getComponentByUuid",
        "summary": "Get a Component by Uuid",
        "description": "Retrieve a Component by Uuid.",
        "parameters": [
          {
            "name": "id",
            "in": "path",
            "required": true,
            "schema": {
              "type": "string"
            }
          }
        ],
        "responses": {
          "200": {
            "description": "The retrieved Component",
            "content": {
              "application/json": {
                "schema": {
                  "$ref": "#/components/schemas/Component"
                }
              }
            }
          },
          "4XX": {
            "description": "unexpected error",
            "content": {
              "application/json": {
                "schema": {
                  "$ref": "#/components/schemas/ErrorResponse"
                }
              }
            }
          }
        }
      },
      "put": {
        "operationId": "updateComponentByUuid",
        "summary": "Update a Component by Uuid",
        "description": "Updates an existing Component by Uuid.",
        "parameters": [
          {
            "name": "id",
            "in": "path",
            "required": true,
            "schema": {
              "type": "string"
            }
          }
        ],
        "requestBody": {
          "content": {
            "application/json": {
              "schema": {
                "$ref": "#/components/schemas/ComponentUpdateParams"
              }
            }
          },
          "required": true
        },
        "responses": {
          "200": {
            "description": "The updated Component",
            "content": {
              "application/json": {
                "schema": {
                  "$ref": "#/components/schemas/Component"
                }
              }
            }
          },
          "4XX": {
            "description": "unexpected error",
            "content": {
              "application/json": {
                "schema": {
                  "$ref": "#/components/schemas/ErrorResponse"
                }
              }
            }
          }
        }
      },
      "delete": {
        "operationId": "deleteComponentByUuid",
        "summary": "Delete a Component by Uuid",
        "description": "Delete an existing Component by Uuid.",
        "parameters": [
          {
            "name": "id",
            "in": "path",
            "required": true,
            "schema": {
              "type": "string"
            }
          }
        ],
        "responses": {
          "200": {
            "description": "The deleted Invitation",
            "content": {
              "application/json": {
                "schema": {
                  "$ref": "#/components/schemas/DeletedResponse"
                }
              }
            }
          },
          "4XX": {
            "description": "unexpected error",
            "content": {
              "application/json": {
                "schema": {
                  "$ref": "#/components/schemas/ErrorResponse"
                }
              }
            }
          }
        }
      }
    },
    "/v1/components/{orgSlug}/{componentSlug}": {
      "get": {
        "operationId": "getComponentBySlug",
        "summary": "Get a Component by Slug",
        "description": "Retrieve a Component by Slug.",
        "parameters": [
          {
            "name": "orgSlug",
            "in": "path",
            "required": true,
            "schema": {
              "type": "string"
            }
          },
          {
            "name": "componentSlug",
            "in": "path",
            "required": true,
            "schema": {
              "type": "string"
            }
          }
        ],
        "responses": {
          "200": {
            "description": "The retrieved Component",
            "content": {
              "application/json": {
                "schema": {
                  "$ref": "#/components/schemas/Component"
                }
              }
            }
          },
          "4XX": {
            "description": "unexpected error",
            "content": {
              "application/json": {
                "schema": {
                  "$ref": "#/components/schemas/ErrorResponse"
                }
              }
            }
          }
        }
      },
      "put": {
        "operationId": "updateComponentBySlug",
        "summary": "Update a Component by Slug",
        "description": "Updates an existing Component by Slug.",
        "parameters": [
          {
            "name": "orgSlug",
            "in": "path",
            "required": true,
            "schema": {
              "type": "string"
            }
          },
          {
            "name": "componentSlug",
            "in": "path",
            "required": true,
            "schema": {
              "type": "string"
            }
          }
        ],
        "requestBody": {
          "content": {
            "application/json": {
              "schema": {
                "$ref": "#/components/schemas/ComponentUpdateParams"
              }
            }
          },
          "required": true
        },
        "responses": {
          "200": {
            "description": "The updated Component",
            "content": {
              "application/json": {
                "schema": {
                  "$ref": "#/components/schemas/Component"
                }
              }
            }
          },
          "4XX": {
            "description": "unexpected error",
            "content": {
              "application/json": {
                "schema": {
                  "$ref": "#/components/schemas/ErrorResponse"
                }
              }
            }
          }
        }
      },
      "delete": {
        "operationId": "deleteComponentBySlug",
        "summary": "Delete a Component by Slug",
        "description": "Delete an existing Component by Slug.",
        "parameters": [
          {
            "name": "orgSlug",
            "in": "path",
            "required": true,
            "schema": {
              "type": "string"
            }
          },
          {
            "name": "componentSlug",
            "in": "path",
            "required": true,
            "schema": {
              "type": "string"
            }
          }
        ],
        "responses": {
          "200": {
            "description": "The deleted component",
            "content": {
              "application/json": {
                "schema": {
                  "$ref": "#/components/schemas/DeletedResponse"
                }
              }
            }
          },
          "4XX": {
            "description": "unexpected error",
            "content": {
              "application/json": {
                "schema": {
                  "$ref": "#/components/schemas/ErrorResponse"
                }
              }
            }
          }
        }
      }
    },
    "/v1/components/{id}/versions": {
      "post": {
        "operationId": "createComponentVersionByUuid",
        "summary": "Create a Component Version",
        "description": "Create a Component Version.",
        "parameters": [
          {
            "name": "id",
            "in": "path",
            "required": true,
            "schema": {
              "type": "string"
            }
          }
        ],
        "requestBody": {
          "content": {
            "application/json": {
              "schema": {
                "$ref": "#/components/schemas/ComponentVersionCreateInput"
              }
            }
          },
          "required": true
        },
        "responses": {
          "200": {
            "description": "The created Component Version",
            "content": {
              "application/json": {
                "schema": {
                  "$ref": "#/components/schemas/ComponentVersion"
                }
              }
            }
          },
          "4XX": {
            "description": "unexpected error",
            "content": {
              "application/json": {
                "schema": {
                  "$ref": "#/components/schemas/ErrorResponse"
                }
              }
            }
          }
        }
      }
    },
    "/v1/components/{orgSlug}/{componentSlug}/versions": {
      "post": {
        "operationId": "createComponentVersionBySlug",
        "summary": "Create a Component Version by Slug",
        "description": "Create a Component Version by Slug.",
        "parameters": [
          {
            "name": "orgSlug",
            "in": "path",
            "required": true,
            "schema": {
              "type": "string"
            }
          },
          {
            "name": "componentSlug",
            "in": "path",
            "required": true,
            "schema": {
              "type": "string"
            }
          }
        ],
        "requestBody": {
          "content": {
            "application/json": {
              "schema": {
                "$ref": "#/components/schemas/ComponentVersionCreateInput"
              }
            }
          },
          "required": true
        },
        "responses": {
          "200": {
            "description": "The created Component Version",
            "content": {
              "application/json": {
                "schema": {
                  "$ref": "#/components/schemas/ComponentVersion"
                }
              }
            }
          },
          "4XX": {
            "description": "unexpected error",
            "content": {
              "application/json": {
                "schema": {
                  "$ref": "#/components/schemas/ErrorResponse"
                }
              }
            }
          }
        }
      }
    },
    "/v1/components/{orgSlug}/{componentSlug}/versions/{versionId}": {
      "put": {
        "operationId": "updateComponentVersionBySlug",
        "summary": "Update a Component Version by Slug",
        "description": "Update a Component Version by Slug.",
        "parameters": [
          {
            "name": "orgSlug",
            "in": "path",
            "required": true,
            "schema": {
              "type": "string"
            }
          },
          {
            "name": "componentSlug",
            "in": "path",
            "required": true,
            "schema": {
              "type": "string"
            }
          },
          {
            "name": "versionId",
            "in": "path",
            "required": true,
            "schema": {
              "type": "string"
            }
          }
        ],
        "requestBody": {
          "content": {
            "application/json": {
              "schema": {
                "$ref": "#/components/schemas/ComponentVersionUpdateInput"
              }
            }
          },
          "required": true
        },
        "responses": {
          "200": {
            "description": "The updated Component Version",
            "content": {
              "application/json": {
                "schema": {
                  "$ref": "#/components/schemas/ComponentVersion"
                }
              }
            }
          },
          "4XX": {
            "description": "unexpected error",
            "content": {
              "application/json": {
                "schema": {
                  "$ref": "#/components/schemas/ErrorResponse"
                }
              }
            }
          }
        }
      }
    },
    "/v1/organizations/{id}/components": {
      "get": {
        "operationId": "listOrganizationComponents",
        "summary": "List organization components",
        "description": "Returns a list of organization components.",
        "parameters": [
          {
            "name": "id",
            "in": "path",
            "required": true,
            "schema": {
              "type": "string"
            }
          },
          {"$ref": "#/components/parameters/componentCategory"},
          {"$ref": "#/components/parameters/componentSubcategory"}
        ],
        "responses": {
          "200": {
            "description": "A list of Components",
            "content": {
              "application/json": {
                "schema": {
                  "allOf": [
                    {
                      "$ref": "#/components/schemas/ListResponse"
                    }
                  ],
                  "properties": {
                    "data": {
                      "type": "array",
                      "items": {
                        "$ref": "#/components/schemas/Component"
                      }
                    }
                  }
                }
              }
            }
          },
          "4XX": {
            "description": "unexpected error",
            "content": {
              "application/json": {
                "schema": {
                  "$ref": "#/components/schemas/ErrorResponse"
                }
              }
            }
          }
        }
      }
    },
    "/v1/invitations": {
      "get": {
        "operationId": "listInvitations",
        "summary": "List all Invitations",
        "description": "Returns a list of the invitation of your organizations. The Invitations are returned sorted by creation date, with the most recent Invitation appearing first.",
        "parameters": [
          {
            "name": "organization_id",
            "in": "query",
            "required": false,
            "schema": {
              "type": "string",
              "description": "The organization ID."
            }
          },
          {"$ref": "#/components/parameters/limit"},
          {"$ref": "#/components/parameters/start_key"},
          {"$ref": "#/components/parameters/order_direction"}
        ],
        "responses": {
          "200": {
            "description": "A list of Invitations",
            "content": {
              "application/json": {
                "schema": {
                  "allOf": [
                    {
                      "$ref": "#/components/schemas/ListResponse"
                    }
                  ],
                  "properties": {
                    "data": {
                      "type": "array",
                      "items": {
                        "$ref": "#/components/schemas/Invitation"
                      }
                    }
                  }
                }
              }
            }
          },
          "4XX": {
            "description": "unexpected error",
            "content": {
              "application/json": {
                "schema": {
                  "$ref": "#/components/schemas/ErrorResponse"
                }
              }
            }
          }
        }
      },
      "post": {
        "operationId": "createInvitation",
        "summary": "Create a new Invitation",
        "description": "Creates a new Invitation.",
        "requestBody": {
          "content": {
            "application/json": {
              "schema": {
                "$ref": "#/components/schemas/InvitationCreateInput"
              }
            }
          },
          "required": true
        },
        "responses": {
          "200": {
            "description": "The created Invitation",
            "content": {
              "application/json": {
                "schema": {
                  "$ref": "#/components/schemas/Invitation"
                }
              }
            }
          },
          "4XX": {
            "description": "unexpected error",
            "content": {
              "application/json": {
                "schema": {
                  "$ref": "#/components/schemas/ErrorResponse"
                }
              }
            }
          }
        }
      }
    },
    "/v1/invitations/{id}": {
      "get": {
        "operationId": "getInvitation",
        "summary": "Get an Invitation",
        "description": "Retrieve an Invitation that has previously been created.",
        "parameters": [
          {
            "name": "id",
            "in": "path",
            "required": true,
            "schema": {
              "type": "string"
            }
          }
        ],
        "responses": {
          "200": {
            "description": "The retrieved Invitation",
            "content": {
              "application/json": {
                "schema": {
                  "$ref": "#/components/schemas/Invitation"
                }
              }
            }
          },
          "4XX": {
            "description": "unexpected error",
            "content": {
              "application/json": {
                "schema": {
                  "$ref": "#/components/schemas/ErrorResponse"
                }
              }
            }
          }
        }
      },
      "delete": {
        "operationId": "deleteInvitation",
        "summary": "Delete an Invitation",
        "description": "Deletes an existing Invitation.",
        "parameters": [
          {
            "name": "id",
            "in": "path",
            "required": true,
            "schema": {
              "type": "string"
            }
          }
        ],
        "responses": {
          "200": {
            "description": "The deleted Invitation",
            "content": {
              "application/json": {
                "schema": {
                  "$ref": "#/components/schemas/DeletedResponse"
                }
              }
            }
          },
          "4XX": {
            "description": "unexpected error",
            "content": {
              "application/json": {
                "schema": {
                  "$ref": "#/components/schemas/ErrorResponse"
                }
              }
            }
          }
        }
      }
    },
    "/v1/users/me": {
      "get": {
        "operationId": "getMe",
        "summary": "Get my User object",
        "description": "Retrieves my current User object.",
        "responses": {
          "200": {
            "description": "Your User object",
            "content": {
              "application/json": {
                "schema": {
                  "$ref": "#/components/schemas/UserWithRoles"
                }
              }
            }
          },
          "4XX": {
            "description": "unexpected error",
            "content": {
              "application/json": {
                "schema": {
                  "$ref": "#/components/schemas/ErrorResponse"
                }
              }
            }
          }
        }
      }
    },
    "/v1/users/{id}": {
      "get": {
        "operationId": "getUser",
        "summary": "Get a User",
        "description": "Retrieve a User that has previously been created.",
        "parameters": [
          {
            "name": "id",
            "in": "path",
            "required": true,
            "schema": {
              "type": "string"
            }
          }
        ],
        "responses": {
          "200": {
            "description": "The retrieved User",
            "content": {
              "application/json": {
                "schema": {
                  "$ref": "#/components/schemas/UserWithRoles"
                }
              }
            }
          },
          "4XX": {
            "description": "unexpected error",
            "content": {
              "application/json": {
                "schema": {
                  "$ref": "#/components/schemas/ErrorResponse"
                }
              }
            }
          }
        }
      },
      "post": {
        "operationId": "updateUser",
        "summary": "Update a User",
        "description": "Update a User that has previously been created.",
        "parameters": [
          {
            "name": "id",
            "in": "path",
            "required": true,
            "schema": {
              "type": "string"
            }
          }
        ],
        "requestBody": {
          "content": {
            "application/json": {
              "schema": {
                "$ref": "#/components/schemas/UserUpdateInput"
              }
            }
          },
          "required": true
        },
        "responses": {
          "200": {
            "description": "The updated User",
            "content": {
              "application/json": {
                "schema": {
                  "$ref": "#/components/schemas/UserWithRoles"
                }
              }
            }
          },
          "4XX": {
            "description": "unexpected error",
            "content": {
              "application/json": {
                "schema": {
                  "$ref": "#/components/schemas/ErrorResponse"
                }
              }
            }
          }
        }
      }
    },
    "/v1/projects/{id}/debug/data-collection/incoming": {
      "get": {
        "operationId": "getIncomingDataCollectionEvents",
        "summary": "List all Incoming Data Collection Events",
        "description": "Retrieves all the Incoming Data Collection Events of a project.",
        "parameters": [
          {
            "name": "id",
            "in": "path",
            "required": true,
            "schema": {
              "type": "string"
            }
          },
          {"$ref": "#/components/parameters/limit"},
          {"$ref": "#/components/parameters/start_key"},
          {"$ref": "#/components/parameters/order_direction"}
        ],
        "responses": {
          "200": {
            "description": "A list of Incoming Data Collection Events",
            "content": {
              "application/json": {
                "schema": {
                  "allOf": [
                    {
                      "$ref": "#/components/schemas/ListResponse"
                    }
                  ],
                  "properties": {
                    "data": {
                      "type": "array",
                      "items": {
                        "$ref": "#/components/schemas/IncomingDataCollectionEvent"
                      }
                    }
                  }
                }
              }
            }
          },
          "4XX": {
            "description": "unexpected error",
            "content": {
              "application/json": {
                "schema": {
                  "$ref": "#/components/schemas/ErrorResponse"
                }
              }
            }
          }
        }
      }
    },
    "/v1/projects/{id}/debug/data-collection/outgoing/{event_id}": {
      "get": {
        "operationId": "getOutgoingDataCollectionEvents",
        "summary": "List all Outgoing Data Collection Events",
        "description": "Retrieves all the Outgoing Data Collection Events of a project.",
        "parameters": [
          {
            "name": "id",
            "in": "path",
            "required": true,
            "schema": {
              "type": "string"
            }
          },
          {
            "name": "event_id",
            "in": "path",
            "required": true,
            "schema": {
              "type": "string"
            }
          },
          {"$ref": "#/components/parameters/limit"},
          {"$ref": "#/components/parameters/start_key"},
          {"$ref": "#/components/parameters/order_direction"}
        ],
        "responses": {
          "200": {
            "description": "A list of Outgoing Data Collection Events",
            "content": {
              "application/json": {
                "schema": {
                  "allOf": [
                    {
                      "$ref": "#/components/schemas/ListResponse"
                    }
                  ],
                  "properties": {
                    "data": {
                      "type": "array",
                      "items": {
                        "$ref": "#/components/schemas/OutgoingDataCollectionEvent"
                      }
                    }
                  }
                }
              }
            }
          },
          "4XX": {
            "description": "unexpected error",
            "content": {
              "application/json": {
                "schema": {
                  "$ref": "#/components/schemas/ErrorResponse"
                }
              }
            }
          }
        }
      }
    },
    "/v1/upload/presign": {
      "get": {
        "operationId": "getUploadPresignedUrl",
        "summary": "Get Upload Presigned URL",
        "responses": {
          "200": {
            "description": "An Upload Presigned URL",
            "content": {
              "application/json": {
                "schema": {
                  "$ref": "#/components/schemas/UploadPresign"
                }
              }
            }
          }
        }
      }
    }
  },
  "components": {
    "parameters": {
      "limit": {
        "name": "limit",
        "in": "query",
        "required": false,
        "schema": {
          "type": "integer",
          "description": "A limit on the number of objects to be returned."
        }
      },
      "start_key": {
        "name": "start_key",
        "in": "query",
        "required": false,
        "schema": {
          "type": "string",
          "description": "A cursor for use in pagination. `start_key` parameter defines the place in the list for your subsequent calls. For instance, if you make a list request and receive 100 objects, the last one having `ABCDE` key, you can make a subsequent call with `start_key=ABCDE` in order to fetch the next page of the list."
        }
      },
      "order_direction": {
        "name": "order_direction",
        "in": "query",
        "required": false,
        "schema": {
          "type": "string",
          "enum": [
              "ASC",
              "DESC"
            ],
          "description": "The order direction of the returned list. Objects are returned sorted by creation date. By default, the order is descending, so the most recent object appears first. Possible values are ASC and DESC. Default is DESC."
        }
      },
      "componentCategory": {
        "name": "category",
        "in": "query",
        "required": false,
        "schema": {
          "type": "string",
          "enum": ["data_collection"],
          "description": "Filter components by category."
        }
      },
      "componentSubcategory": {
        "name": "subcategory",
        "in": "query",
        "required": false,
        "schema": {
          "type": "string",
          "enum": ["analytics", "warehouse", "attribution", "conversion api"],
          "description": "Filter components by sub category."
        }
      }
    },
    "schemas": {
      "ApiToken": {
        "type": "object",
        "description": "An ApiToken is a unique identifier that you can use to authenticate requests to the API. You can create as many ApiTokens as you need.",
        "properties": {
          "object": {
            "type": "string",
            "description": "String representing the object’s type. Objects of the same type share the same value.",
            "readOnly": true,
            "example": "api_token"
          },
          "id": {
            "type": "string",
            "description": "This is the internal ID for this ApiToken. You don’t need to record this information, since you will not need to use it.",
            "readOnly": true
          },
          "user_id": {
            "type": "string",
            "description": "The ID of the user that created this ApiToken.",
            "readOnly": true
          },
          "name": {
            "type": "string",
            "description": "The name of the ApiToken."
          },
          "from_browser": {
            "type": "boolean",
            "description": "Whether this ApiToken was created from the browser.",
            "readOnly": true
          },
          "last_used_at": {
            "type": "string",
            "format": "date-time",
            "description": "The last time this ApiToken was used.",
            "readOnly": true
          },
          "expires_at": {
            "type": "string",
            "format": "date-time",
            "description": "The time this ApiToken expires."
          },
          "created_at": {
            "type": "string",
            "format": "date-time",
            "description": "Time at which the object was created.",
            "readOnly": true
          },
          "updated_at": {
            "type": "string",
            "format": "date-time",
            "description": "Time at which the object was last updated.",
            "readOnly": true
          },
          "token": {
            "type": "string",
            "description": "The actual token that you will use to authenticate your requests. > **Be careful, this token is only returned once, when the token is created.**",
            "readOnly": true
          }
        }
      },
      "ApiTokenCreateInput": {
        "type": "object",
        "allOf": [
          {
            "$ref": "#/components/schemas/ApiToken"
          }
        ],
        "required": ["name"]
      },
      "Organization": {
        "type": "object",
        "properties": {
          "object": {
            "type": "string",
            "description": "String representing the object’s type. Objects of the same type share the same value.",
            "readOnly": true,
            "example": "organization"
          },
          "id": {
            "type": "string",
            "description": "The unique identifier for the organization.",
            "readOnly": true
          },
          "name": {
            "type": "string",
            "description": "The name of the organization."
          },
          "slug": {
            "type": "string",
            "description": "The slug of the organization."
          },
          "avatar_url": {
            "type": "string",
            "description": "Avatar URL of the organization",
            "readOnly": true
          },
          "type": {
            "type": "string",
            "description": "The type of the organization.",
            "readOnly": true,
            "enum": ["perso", "pro"]
          },
          "current_billing_plan": {
            "type": "string",
            "description": "The current billing plan of the organization."
          },
          "created_at": {
            "type": "string",
            "format": "date-time",
            "description": "Time at which the object was created.",
            "readOnly": true
          },
          "updated_at": {
            "type": "string",
            "format": "date-time",
            "description": "Time at which the object was last updated.",
            "readOnly": true
          }
        },
        "required": [
          "object",
          "id",
          "name",
          "slug",
          "current_billing_plan",
          "created_at",
          "updated_at"
        ]
      },
      "OrganizationCreateInput": {
        "type": "object",
        "allOf": [
          {
            "$ref": "#/components/schemas/Organization"
          }
        ],
        "required": ["name", "slug"]
      },
      "OrganizationUpdateInput": {
        "type": "object",
        "allOf": [
          {
            "$ref": "#/components/schemas/Organization"
          }
        ],
        "required": ["id"]
      },
      "ProjectBase": {
        "type": "object",
        "description": "A Project is a unique identifier that you can use to manage and organize your work. Each project belongs to an organization.",
        "properties": {
          "object": {
            "type": "string",
            "description": "String representing the object's type. Objects of the same type share the same value",
            "example": "project",
            "readOnly": true
          },
          "id": {
            "type": "string",
            "description": "Unique identifier for the project",
            "readOnly": true
          },
          "organization_id": {
            "type": "string",
            "description": "Unique identifier for the organization the project belongs to",
            "example": "d290f1ee-6c54-4b01-90e6-d701748f0851"
          },
          "slug": {
            "type": "string",
            "description": "The Name of the project, URL-friendly string that identifies the project",
            "example": "my-project"
          },
          "description": {
            "type": "string",
            "description": "Description of the project",
            "example": "This is my project"
          },
          "avatar_url": {
            "type": "string",
            "description": "Avatar URL of the project",
            "readOnly": true
          },
          "created_at": {
            "type": "string",
            "format": "date-time",
            "description": "Time at which the project was created",
            "example": "2022-03-01T00:00:00Z",
            "readOnly": true
          },
          "updated_at": {
            "type": "string",
            "format": "date-time",
            "description": "Time at which the project was last updated",
            "example": "2022-03-01T00:00:00Z",
            "readOnly": true
          },
          "external_project_url": {
            "type": "string",
            "description": "External link to a platform provider for the project",
            "example": "https://my-project.com"
          }
        }
      },
      "ProjectBaseWithoutOrgId": {
        "type": "object",
        "description": "A Project is a unique identifier that you can use to manage and organize your work. Each project belongs to an organization.",
        "properties": {
          "object": {
            "type": "string",
            "description": "String representing the object's type. Objects of the same type share the same value",
            "example": "project",
            "readOnly": true
          },
          "id": {
            "type": "string",
            "description": "Unique identifier for the project",
            "readOnly": true
          },
          "slug": {
            "type": "string",
            "description": "The Name of the project, URL-friendly string that identifies the project",
            "example": "my-project"
          },
          "description": {
            "type": "string",
            "description": "Description of the project",
            "example": "This is my project"
          },
          "avatar_url": {
            "type": "string",
            "description": "Avatar URL of the project",
            "readOnly": true
          },
          "created_at": {
            "type": "string",
            "format": "date-time",
            "description": "Time at which the project was created",
            "example": "2022-03-01T00:00:00Z",
            "readOnly": true
          },
          "updated_at": {
            "type": "string",
            "format": "date-time",
            "description": "Time at which the project was last updated",
            "example": "2022-03-01T00:00:00Z",
            "readOnly": true
          }
        }
      },
      "ProjectFull": {
        "type": "object",
        "description": "A Project is a unique identifier that you can use to manage and organize your work. Each project belongs to an organization.",
        "properties": {
          "log_severity": {
            "type": "string",
            "description": "The log severity of the project.",
            "enum": ["DEBUG", "INFO", "WARNING", "ERROR"],
            "default": "INFO",
            "nullable": true
          },
          "edgee_behind_proxy_cache": {
            "type": "boolean",
            "description": "Whether the project is behind a proxy cache (or CDN).",
            "default": false,
            "nullable": true
          },
          "force_https": {
            "type": "boolean",
            "description": "Whether the project is forcing HTTPS.",
            "default": true,
            "nullable": true
          },
          "cache": {
            "type": "boolean",
            "description": "Whether caching is enabled for the project.",
            "default": false,
            "nullable": true
          },
          "cookie_name": {
            "type": "string",
            "description": "The name of the cookie that edgee will use to store the session ID.",
            "default": "edgee",
            "nullable": true
          },
          "cookie_domain": {
            "type": "string",
            "description": "The domain of the cookie that edgee will use to store the session ID.",
            "nullable": true
          },
          "proxy_only": {
            "type": "boolean",
            "description": "Whether the Edgee will only proxy requests to the origin without any computing.",
            "default": false,
            "nullable": true
          },
          "inject_sdk": {
            "type": "boolean",
            "description": "Whether Edgee should inject the SDK into the html content.",
            "default": false,
            "nullable": true
          },
          "enforce_no_store_policy": {
            "type": "boolean",
            "description": "A boolean that indicates whether Edgee should enforce a `no-store` cache-control header on the responses that can be computed.",
            "default": false,
            "nullable": true
          },
          "trusted_ips": {
            "type": "array",
            "items": {
              "type": "string"
            },
            "description": "List of trusted IPs that can access the project.",
            "default": [],
            "nullable": true
          },
          "password_protection": {
            "type": "boolean",
            "description": "Whether the project is password protected.",
            "default": false,
            "nullable": true
          },
          "blocked_ips": {
            "type": "array",
            "items": {
              "type": "string"
            },
            "description": "List of blocked IPs that can't access the project. Blocking IPs can only works is trusted_ips and password_protection are empty.",
            "default": [],
            "nullable": true
          },
          "cookie_whitelist": {
            "type": "array",
            "items": {
              "type": "string"
            },
            "description": "List of cookies that are allowed to be set by the project.",
            "default": [],
            "nullable": true
          },
          "forwarded_headers": {
            "type": "array",
            "items": {
              "type": "object",
              "properties": {
                "name": {
                  "type": "string"
                },
                "value": {
                  "type": "string"
                }
              }
            },
            "description": "List of headers that are forwarded to the origin.",
            "default": [],
            "nullable": true
          }
        }
      },
      "Project": {
        "type": "object",
        "allOf": [
          {
            "$ref": "#/components/schemas/ProjectBase"
          },
          {
            "$ref": "#/components/schemas/ProjectFull"
          }
        ]
      },
      "ProjectCreateInput": {
        "type": "object",
        "allOf": [
          {
            "$ref": "#/components/schemas/ProjectBase"
          }
        ],
        "required": ["organization_id", "slug"]
      },
      "ProjectUpdateInput": {
        "type": "object",
        "allOf": [
          {
            "$ref": "#/components/schemas/ProjectBaseWithoutOrgId"
          },
          {
            "$ref": "#/components/schemas/ProjectFull"
          }
        ],
        "required": ["id"]
      },
      "UserUpdateInput": {
        "type": "object",
        "properties": {
          "avatar_url": {
            "type": "string",
            "description": "The user avatar URL."
          },
          "terms_version": {
            "type": "string",
            "description": "The Terms version accepted by the user."
          },
          "privacy_version": {
            "type": "string",
            "description": "The Privacy version accepted by the user."
          }
        }
      },
      "Domain": {
        "type": "object",
        "description": "A Domain is a hostname that you can use to access your project. Each domain belongs to a project.",
        "properties": {
          "object": {
            "type": "string",
            "description": "String representing the object's type. Objects of the same type share the same value",
            "example": "domain",
            "readOnly": true
          },
          "name": {
            "type": "string",
            "description": "The domain name."
          },
          "project_id": {
            "type": "string",
            "description": "The Project ID."
          },
          "dns_status": {
            "type": "boolean",
            "description": "The DNS status of the domain.",
            "readOnly": true
          },
          "ssl_status": {
            "type": "boolean",
            "description": "The SSL status of the domain.",
            "readOnly": true
          },
          "created_at": {
            "type": "string",
            "format": "date-time",
            "description": "Time at which the object was created.",
            "readOnly": true
          },
          "updated_at": {
            "type": "string",
            "format": "date-time",
            "description": "Time at which the object was last updated.",
            "readOnly": true
          }
        }
      },
      "DomainCreateInput": {
        "type": "object",
        "properties": {
          "name": {
            "type": "string",
            "description": "The domain name."
          }
        },
        "required": ["name"]
      },
      "DomainUpdateInput": {
        "type": "object",
        "properties": {
          "dns_status": {
            "type": "boolean",
            "description": "The DNS status of the domain."
          },
          "ssl_status": {
            "type": "boolean",
            "description": "The SSL status of the domain."
          }
        }
      },
      "ProxySettings": {
        "type": "object",
        "description": "A ProxySettings is a revision of the proxy settings of a project.",
        "properties": {
          "object": {
            "type": "string",
            "description": "String representing the object's type. Objects of the same type share the same value",
            "example": "proxy_settings",
            "readOnly": true
          },
          "revision": {
            "type": "number",
            "description": "The revision number of the proxy settings.",
            "readOnly": true
          },
          "description": {
            "type": "string",
            "description": "Description of the proxy settings revision."
          },
          "is_active": {
            "type": "boolean",
            "description": "Whether this revision is the active one.",
            "readOnly": true
          },
          "backends": {
            "type": "array",
            "description": "The backend list of the proxy.",
            "items": {
              "$ref": "#/components/schemas/ProxySettingsBackend"
            }
          },
          "routes": {
            "type": "array",
            "description": "The routing rules of the proxy.",
            "items": {
              "$ref": "#/components/schemas/ProxySettingsRoute"
            }
          }
        }
      },
      "ProxySettingsCreateInput": {
        "type": "object",
        "properties": {
          "description": {
            "type": "string",
            "description": "Description of the proxy settings revision."
          },
          "backends": {
            "type": "array",
            "description": "The backend list of the proxy.",
            "items": {
              "$ref": "#/components/schemas/ProxySettingsBackend"
            }
          },
          "routes": {
            "type": "array",
            "description": "The routing rules of the proxy.",
            "items": {
              "$ref": "#/components/schemas/ProxySettingsRoute"
            }
          }
        },
        "required": ["description", "backends"]
      },
      "ProxySettingsUpdateInput": {
        "type": "object",
        "properties": {
          "description": {
            "type": "string",
            "description": "Description of the proxy settings revision."
          },
          "is_active": {
            "type": "boolean",
            "description": "Whether this revision is the active one."
          }
        }
      },
      "ProxySettingsBackend": {
        "type": "object",
        "description": "A ProxySettings backend entity",
        "properties": {
          "name": {
            "type": "string",
            "description": "A string that represents the name of the backend."
          },
          "address": {
            "type": "string",
            "description": "A string that represents the address of the backend."
          },
          "enable_ssl": {
            "type": "boolean",
            "description": "A boolean that indicates that SSL should be enabled for this backend."
          },
          "check_certificate": {
            "type": "string",
            "description": "An optional string that, if present, represents the hostname that the server certificate should declare, and turn on validation during backend connections. You should enable this if you are using SSL/ TLS, and setting this will enable SSL for the connection as a side effect."
          },
          "ca_certificate": {
            "type": "string",
            "description": "An optional string that, if present, represents the CA certificate for this backend. Set the CA certificate to use when checking the validity of the backend. Setting this will enable SSL for the connection as a side effect."
          },
          "sni_hostname": {
            "type": "string",
            "description": "An optional string that, if present, represents the SNI hostname for this backend. Setting this will enable SSL for the connection as a side effect."
          },
          "default": {
            "type": "boolean",
            "description": "An optional boolean that, if present and set to `true`, indicates that this backend is the default backend."
          },
          "override_host": {
            "type": "string",
            "description": "An optional string that, if present, represents the host that should be overridden for this backend. This will force the value of the \"Host\" header to the given string when sending out the origin request. If this is not set and no header already exists, the \"Host\" header will default to this backend's address."
          }
        }
      },
      "ProxySettingsRoute": {
        "type": "object",
        "description": "A ProxySettings route entity",
        "properties": {
          "path": {
            "type": "string",
            "description": "A string that represents the path for which this rule applies. This can be a regular expression if `regex` is set to `true`."
          },
          "regex": {
            "type": "boolean",
            "description": "A boolean that indicates whether the `path` is a regular expression."
          },
          "backend_name": {
            "type": "string",
            "description": "The name of the backend to which requests that match this rule should be routed."
          },
          "rank": {
            "type": "string",
            "description": "An integer that represents the rank of this rule. Rules with lower ranks are evaluated before rules with higher ranks."
          },
          "continent": {
            "type": "array",
            "description": "An optional vector of strings that represent the continents associated with an IP address. If this is set, the rule only applies to requests from IP addresses in the specified continents."
          },
          "region": {
            "type": "array",
            "description": "An optional vector of strings that represent the general regions of the world in which the Fastly POP processing the current Compute instance resides. If this is set, the rule only applies to requests from the specified regions."
          },
          "country": {
            "type": "array",
            "description": "An optional vector of strings that represent the countries associated with an IP address. If this is set, the rule only applies to requests from IP addresses in the specified countries."
          }
        }
      },
      "ProjectComponent": {
        "type": "object",
        "description": "A Project Component object represents an integration of a component in a project.",
        "properties": {
          "object": {
            "type": "string",
            "description": "String representing the object's type. Objects of the same type share the same value",
            "example": "project_component",
            "readOnly": true
          },
          "id": {
            "type": "string",
            "description": "Unique identifier for the project component",
            "readOnly": true
          },
          "component_id": {
            "type": "string",
            "description": "Unique identifier for the component",
            "example": "d290f1ee-6c54-4b01-90e6-d701748f0851"
          },
          "component_slug": {
            "type": "string",
            "description": "Slug of the component",
            "example": "edgee/google-analytics"
          },
          "component_version": {
            "type": "string",
            "description": "Version of the component",
            "example": "1.0.0"
          },
          "category": {
            "type": "string",
            "description": "Category of the component",
            "readOnly": true,
            "example": "data_collection"
          },
          "subcategory": {
            "type": "string",
            "description": "Subcategory of the component",
            "readOnly": true,
            "example": "analytics"
          },
          "active": {
            "type": "boolean",
            "description": "Whether the component is active in the project",
            "default": true
          },
          "settings": {
            "type": "object",
            "description": "Settings of the component",
            "nullable": true
          }
        }
      },
      "Component": {
        "type": "object",
        "description": "A component is a reusable piece of code that can be used in multiple projects.",
        "properties": {
          "object": {
            "type": "string",
            "description": "String representing the object's type. Objects of the same type share the same value",
            "example": "component",
            "readOnly": true
          },
          "id": {
            "type": "string",
            "description": "Unique identifier for the component",
            "readOnly": true
          },
          "name": {
            "type": "string",
            "description": "Name of the component",
            "readOnly": true
          },
          "slug": {
            "type": "string",
            "description": "Slug of the component",
            "readOnly": true
          },
          "avatar_url": {
            "type": "string",
            "description": "Avatar of the component",
            "readOnly": true
          },
          "category": {
            "type": "string",
            "description": "Category of the component",
            "readOnly": true
          },
          "subcategory": {
            "type": "string",
            "description": "Subcategory of the component",
            "readOnly": true
          },
          "description": {
            "type": "string",
            "description": "Description of the component",
            "readOnly": true
          },
          "latest_version": {
            "type": "string",
            "description": "Latest version of the component",
            "readOnly": true
          },
          "versions": {
            "type": "object",
            "description": "List of versions of the component",
            "additionalProperties": {
              "$ref": "#/components/schemas/ComponentVersion"
            }
          },
          "repo_link": {
            "type": "string",
            "description": "Link to the repository of the component",
            "readOnly": true
          },
          "documentation_link": {
            "type": "string",
            "description": "Link to the documentation of the component",
            "readOnly": true
          },
          "created_at": {
            "type": "string",
            "format": "date-time",
            "description": "Time at which the project was created",
            "example": "2022-03-01T00:00:00Z",
            "readOnly": true
          },
          "updated_at": {
            "type": "string",
            "format": "date-time",
            "description": "Time at which the project was last updated",
            "example": "2022-03-01T00:00:00Z",
            "readOnly": true
          },
          "is_public": {
            "type": "boolean",
            "description": "Whether the component is public or not",
            "example": false,
            "readOnly": true
          },
          "is_archived": {
            "type": "boolean",
            "description": "Whether the component is archived or not",
            "example": false
          }
        }
      },
      "ComponentVersion": {
        "type": "object",
        "description": "Version of a component",
        "properties": {
          "object": {
            "type": "string",
            "description": "String representing the object's type. Objects of the same type share the same value",
            "example": "component_version_item",
            "readOnly": true
          },
          "version": {
            "type": "string",
            "description": "Version of the component"
          },
          "wit_world_version": {
            "type": "string",
            "description": "Wit world version of the component"
          },
          "wasm_url": {
            "type": "string",
            "description": "URL of the component"
          },
          "dynamic_fields": {
            "type": "array",
            "description": "List of configuration fields",
            "items": {
              "$ref": "#/components/schemas/ConfigurationField"
            }
          },
          "changelog": {
            "type": "string",
            "description": "Changelog of the component version"
          },
          "created_at": {
            "type": "string",
            "format": "date-time",
            "description": "Time at which the component version item was created",
            "example": "2022-03-01T00:00:00Z",
            "readOnly": true
          }
        }
      },
      "ConfigurationField": {
        "type": "object",
        "properties": {
          "name": {
            "type": "string",
            "description": "The name of the configuration field."
          },
          "title": {
            "type": "string",
            "description": "The title of the configuration field."
          },
          "type": {
            "type": "string",
            "description": "The type of the configuration field.",
            "enum": ["string", "bool", "number"]
          },
          "required": {
            "type": "boolean",
            "description": "Whether the configuration field is required."
          },
          "description": {
            "type": "string",
            "description": "The description of the configuration field."
          }
        },
        "required": ["name", "title", "type", "required"]
      },
      "ComponentCreateInput": {
        "type": "object",
        "properties": {
          "name": {
            "type": "string",
            "description": "Name of the component.",
            "example": "My Component"
          },
          "slug": {
            "type": "string",
            "description": "Slug of the component.",
            "example": "my-component"
          },
          "category": {
            "type": "string",
            "description": "Category of the component.",
            "enum": ["data_collection"]
          },
          "subcategory": {
            "type": "string",
            "description": "Subcategory of the component.",
            "enum": ["analytics", "warehouse", "attribution", "conversion api"]
          },
          "documentation_link": {
            "type": "string",
            "description": "Link to the documentation of the component.",
            "format": "url"
          },
          "repo_link": {
            "type": "string",
            "description": "Link to the repository of the component.",
            "format": "url"
          },
          "description": {
            "type": "string",
            "description": "Description of the component."
          },
          "avatar_url": {
            "type": "string",
            "description": "Avatar URL of the component."
          },
          "public": {
            "type": "boolean",
            "description": "Whether the created component is public or not."
          }
        },
        "required": ["organization_id", "name", "category", "subcategory"]
      },
      "ComponentUpdateParams": {
        "type": "object",
        "properties": {
          "documentation_link": {
            "type": "string",
            "description": "Link to the documentation of the component.",
            "format": "url"
          },
          "repo_link": {
            "type": "string",
            "description": "Link to the repository of the component.",
            "format": "url"
          },
          "name": {
            "type": "string",
            "description": "Name of the component."
          },
          "description": {
            "type": "string",
            "description": "Description of the component."
          },
          "is_archived": {
            "type": "boolean",
            "description": "Whether the component is archived or not."
          },
          "public": {
            "type": "boolean",
            "description": "Whether the component is public or not."
          },
          "avatar_url": {
            "type": "string",
            "description": "Avatar URL of the component."
          }
        }
      },
      "ComponentVersionCreateInput": {
        "type": "object",
        "properties": {
          "object": {
            "type": "string",
            "description": "String representing the object's type. Objects of the same type share the same value",
            "example": "component_version_item",
            "readOnly": true
          },
          "version": {
            "type": "string",
            "description": "Version of the component"
          },
          "wit_version": {
            "type": "string",
            "description": "WIT version of the component"
          },
          "wasm_url": {
            "type": "string",
            "description": "URL of the component"
          },
          "dynamic_fields": {
            "type": "array",
            "description": "List of configuration fields",
            "items": {
              "$ref": "#/components/schemas/ConfigurationField"
            }
          },
          "changelog": {
            "type": "string",
            "description": "Changelog of the component version"
          }
        },
        "required": ["version", "wit_version", "wasm_url"]
      },
      "ComponentVersionUpdateInput": {
        "type": "object",
        "properties": {
          "changelog": {
            "type": "string",
            "description": "Changelog of the component version"
          }
        }
      },
      "ComponentListParams": {
        "type": "object",
        "properties": {
          "category": {
            "type": "string",
            "description": "Filter components by category.",
            "enum": ["data_collection"]
          },
          "subcategory": {
            "type": "string",
            "description": "Filter components by sub category.",
            "enum": ["analytics", "warehouse", "attribution", "conversion api"]
          }
        }
      },
      "Invitation": {
        "type": "object",
        "description": "An invitation is a request to join an organization. An invitation is sent to an email address, and the recipient can accept or decline the invitation.",
        "properties": {
          "object": {
            "type": "string",
            "description": "String representing the object's type. Objects of the same type share the same value",
            "example": "project",
            "readOnly": true
          },
          "id": {
            "type": "string",
            "description": "Unique identifier for the invitation",
            "readOnly": true
          },
          "organization_id": {
            "type": "string",
            "description": "Unique identifier for the organization the project belongs to",
            "example": "d290f1ee-6c54-4b01-90e6-d701748f0851"
          },
          "role": {
            "type": "string",
            "description": "The future role of the user in the organization.",
            "enum": ["admin", "editor", "member"]
          },
          "email": {
            "type": "string",
            "description": "Email of the user"
          },
          "created_at": {
            "type": "string",
            "format": "date-time",
            "description": "Time at which the project was created",
            "example": "2022-03-01T00:00:00Z",
            "readOnly": true
          }
        }
      },
      "InvitationCreateInput": {
        "type": "object",
        "allOf": [
          {
            "$ref": "#/components/schemas/Invitation"
          }
        ],
        "required": ["organization_id", "email", "role"]
      },
      "UserBase": {
        "type": "object",
        "description": "A User is a unique identifier that you can use to manage and organize your work.",
        "properties": {
          "object": {
            "type": "string",
            "description": "String representing the object's type. Objects of the same type share the same value",
            "example": "user",
            "readOnly": true
          },
          "id": {
            "type": "string",
            "description": "Unique identifier for the user",
            "readOnly": true
          },
          "email": {
            "type": "string",
            "description": "Email of the user",
            "readOnly": true
          },
          "name": {
            "type": "string",
            "description": "Name of the user",
            "readOnly": true
          },
          "avatar_url": {
            "type": "string",
            "description": "Avatar of the user",
            "readOnly": true
          },
          "created_at": {
            "type": "string",
            "format": "date-time",
            "description": "Time at which the project was created",
            "example": "2022-03-01T00:00:00Z",
            "readOnly": true
          },
          "updated_at": {
            "type": "string",
            "format": "date-time",
            "description": "Time at which the project was last updated",
            "example": "2022-03-01T00:00:00Z",
            "readOnly": true
          }
        },
        "required": [
          "object",
          "id",
          "email",
          "name",
          "role",
          "created_at",
          "updated_at"
        ]
      },
      "User": {
        "type": "object",
        "description": "A User is a unique identifier that you can use to manage and organize your work.",
        "allOf": [{ "$ref": "#/components/schemas/UserBase" }],
        "properties": {
          "role": {
            "type": "string",
            "description": "Role of the user",
            "readOnly": true
          }
        },
        "required": [
          "object",
          "id",
          "email",
          "name",
          "slug",
          "role",
          "created_at",
          "updated_at"
        ]
      },
      "UserWithRoles": {
        "allOf": [{ "$ref": "#/components/schemas/UserBase" }],
        "properties": {
          "roles": {
            "type": "object",
            "additionalProperties": {
              "type": "string",
              "enum": ["admin", "editor", "member"],
              "description": "The role of the user in each organization."
            },
            "description": "Roles of the user in multiple organizations. The keys are organization IDs, and values are roles ('admin', 'member')."
          }
        }
      },
      "OrganizationUser": {
        "type": "object",
        "allOf": [
          {
            "$ref": "#/components/schemas/User"
          }
        ],
        "properties": {
          "role": {
            "type": "string",
            "description": "The role of the user in the organization.",
            "enum": ["admin", "editor", "member"]
          }
        }
      },
      "OrganizationUserUpdateInput": {
        "type": "object",
        "allOf": [
          {
            "$ref": "#/components/schemas/OrganizationUser"
          }
        ],
        "required": ["role"]
      },
      "IncomingDataCollectionEvent": {
        "type": "object",
        "description": "An incoming data collection event is an event created by edgee, which will be processed and transformed into one or more outgoing data collection events by the components.",
        "properties": {
          "object": {
            "type": "string",
            "description": "String representing the object's type. Objects of the same type share the same value",
            "example": "component",
            "readOnly": true
          },
          "uuid": {
            "type": "string",
            "description": "Unique identifier for the event",
            "readOnly": true
          },
          "timestamp": {
            "type": "string",
            "format": "date-time",
            "description": "Time at which the event was created",
            "readOnly": true
          },
          "type": {
            "type": "string",
            "description": "Type of the event",
            "enum": ["page", "track", "user"],
            "readOnly": true
          },
          "from": {
            "type": "string",
            "description": "Origin of the event",
            "enum": ["edge", "client", "third"],
            "readOnly": true
          },
          "data": {
            "type": "object",
            "description": "Data of the event",
            "readOnly": true
          },
          "context": {
            "type": "object",
            "description": "Context of the event",
            "readOnly": true
          }
        }
      },
      "OutgoingDataCollectionEvent": {
        "type": "object",
        "description": "An outgoing data collection event is an event created by a component, which will be sent to the destination specified by the component.",
        "properties": {
          "object": {
            "type": "string",
            "description": "String representing the object's type. Objects of the same type share the same value",
            "example": "component",
            "readOnly": true
          },
          "uuid": {
            "type": "string",
            "description": "Unique identifier for the event",
            "readOnly": true
          },
          "component_id": {
            "type": "string",
            "description": "Unique identifier for the component",
            "readOnly": true
          },
          "component_slug": {
            "type": "string",
            "description": "Slug of the component",
            "readOnly": true
          },
          "component_request": {
            "type": "object",
            "description": "Object representing the request of the event",
            "readOnly": true
          },
          "component_response": {
            "type": "object",
            "description": "Object representing the response of the event",
            "readOnly": true
          }
        }
      },
      "ListParams": {
        "type": "object",
        "properties": {
          "limit": {
            "type": "integer",
            "description": "A limit on the number of objects to be returned."
          },
          "start_key": {
            "type": "string",
            "description": "A cursor for use in pagination. `start_key` parameter defines the place in the list for your subsequent calls. For instance, if you make a list request and receive 100 objects, the last one having `ABCDE` key, you can make a subsequent call with `start_key=ABCDE` in order to fetch the next page of the list."
          },
          "order_direction": {
            "type": "string",
            "description": "The order direction of the returned list. Objects are returned sorted by creation date. By default, the order is descending, so the most recent object appears first. Possible values are ASC and DESC. Default is DESC.",
            "enum": ["ASC", "DESC"],
            "default": "DESC"
          }
        }
      },
      "ListResponse": {
        "type": "object",
        "properties": {
          "object": {
            "type": "string",
            "description": "String representing the object’s type. Objects of the same type share the same value.",
            "readOnly": true,
            "example": "list"
          },
          "url": {
            "type": "string",
            "description": "The URL where this list can be accessed.",
            "readOnly": true
          },
          "has_more": {
            "type": "boolean",
            "description": "Whether there are more objects beyond the ones returned. You can use it to decide whether to show the user a “load more” button, for example."
          },
          "last_key": {
            "type": "string",
            "description": "The last key of the list. You can use its value on the `start_key` parameter to fetch the next page of the list."
          }
        }
      },
      "DeletedResponse": {
        "type": "object",
        "properties": {
          "object": {
            "type": "string",
            "description": "String representing the object’s type. Objects of the same type share the same value."
          },
          "id": {
            "type": "string",
            "description": "This is the internal ID for this object. You don’t need to record this information, since you will not need to use it."
          },
          "deleted": {
            "type": "boolean",
            "description": "If the object has been deleted, the value is true. If the object has not been deleted, the value is false."
          }
        }
      },
      "UploadPresign": {
        "type": "object",
        "properties": {
          "upload_url": {
            "type": "string"
          }
        },
        "required": ["upload_url"]
      },
      "ErrorResponse": {
        "type": "object",
        "description": "An error response from the API. More info [here]('/docs/api-reference/errors')",
        "properties": {
          "error": {
            "type": "object",
            "properties": {
              "type": {
                "type": "string",
                "enum": [
                  "invalid_request_error",
                  "not_found_error",
                  "creation_error",
                  "update_error",
                  "deletion_error",
                  "forbidden_error",
                  "authentication_error",
                  "conflict_error"
                ],
                "default": "invalid_request_error",
                "description": "The type of error returned."
              },
              "message": {
                "type": "string",
                "description": "A human-readable message providing more details about the error.",
                "example": "Parameter error."
              },
              "params": {
                "type": "array",
                "description": "The specific request parameters associated with the error. May be omitted if the error message is generic enough to apply to multiple parameters.",
                "items": {
                  "type": "object",
                  "properties": {
                    "param": {
                      "type": "string",
                      "description": "The parameter related to the error.",
                      "example": "name"
                    },
                    "message": {
                      "type": "string",
                      "description": "A human-readable message providing more details about the error.",
                      "example": "Name is required."
                    }
                  }
                }
              }
            },
            "required": ["message"]
          }
        },
        "required": ["error"]
      },
      "ProjectCounters": {
        "type": "object",
        "description": "A Project Counters object represents the statistics of a project.",
        "example": {
          "object": "project_counters",
          "request_count": 32423432,
          "event_count": 12390,
          "month": "2023-12",
          "project_id": "6d614bd5-4d81-4a9b-8ba4-6fe3ffd33748"
        },
        "properties": {
          "object": {
            "type": "string",
            "description": "String representing the object's type. Objects of the same type share the same value",
            "example": "project_counters"
          },
          "request_count": {
            "type": "integer",
            "description": "The number of requests made to the project."
          },
          "event_count": {
            "type": "integer",
            "description": "The number of events made to the project."
          },
          "month": {
            "type": "string",
            "format": "date",
            "description": "The month of the statistics."
          },
          "day": {
            "type": "string",
            "format": "date",
            "description": "The day of the statistics."
          },
          "project_id": {
            "type": "string",
            "description": "The Project ID."
          }
        }
      },
      "ProjectComponentCounters": {
        "type": "object",
        "description": "A Project Counters object represents the counters of a project.",
        "example": {
          "object": "project_counters",
          "user_count": 123,
          "track_count": 456,
          "page_count": 789,
          "day": "2023-12-25",
          "project_id": "6d614bd5-4d81-4a9b-8ba4-6fe3ffd33748",
          "component_id": "abcdef"
        },
        "properties": {
          "object": {
            "type": "string",
            "description": "String representing the object's type. Objects of the same type share the same value",
            "example": "project_counters"
          },
          "user_count": {
            "type": "integer",
            "description": "The number of user events generated by the component."
          },
          "track_count": {
            "type": "integer",
            "description": "The number of track events generated by the component."
          },
          "page_count": {
            "type": "integer",
            "description": "The number of page events generated by the component."
          },
          "month": {
            "type": "string",
            "format": "date",
            "description": "The month of the statistics."
          },
          "day": {
            "type": "string",
            "format": "date",
            "description": "The day of the statistics."
          },
          "project_id": {
            "type": "string",
            "description": "The Project ID."
          },
          "component_id": {
            "type": "string",
            "description": "The Project component ID."
          }
        }
      }
    },
    "securitySchemes": {
      "bearerAuth": {
        "type": "http",
        "scheme": "bearer",
        "description": "Bearer authentication header of the form `Bearer <token>`, where `<token>` is your auth token. More info [here]('/docs/api-reference/authentication')"
      }
    }
  }
}<|MERGE_RESOLUTION|>--- conflicted
+++ resolved
@@ -440,7 +440,6 @@
             "schema": {
               "type": "string"
             }
-<<<<<<< HEAD
           }
         ],
         "requestBody": {
@@ -460,17 +459,6 @@
                   }
                 }
               }
-=======
-          },
-          {
-            "name": "role",
-            "in": "query",
-            "required": true,
-            "schema": {
-              "type": "string",
-              "description": "The role of the users.",
-              "enum": ["admin", "editor", "member"]
->>>>>>> 924e3955
             }
           },
           {"$ref": "#/components/parameters/limit"},
